#!/bin/bash
# Copyright (c) 2020-2025, NVIDIA CORPORATION.

set -euo pipefail

rapids-configure-conda-channels

source rapids-configure-sccache
source rapids-date-string

export CMAKE_GENERATOR=Ninja

rapids-print-env

rapids-generate-version > ./VERSION

rapids-logger "Begin py build"

CPP_CHANNEL=$(rapids-download-conda-from-s3 cpp)

sccache --zero-stats

<<<<<<< HEAD
# This calls mambabuild when boa is installed (as is the case in the CI images)
RAPIDS_PACKAGE_VERSION=$(head -1 ./VERSION) rapids-conda-retry mambabuild -c "${CPP_CHANNEL}" conda/recipes/rmm 2>&1 | tee telemetry-artifacts/build.log
=======
RAPIDS_PACKAGE_VERSION=$(head -1 ./VERSION)
export RAPIDS_PACKAGE_VERSION

# Creates and exports $RATTLER_CHANNELS
source rapids-rattler-channel-string

# --no-build-id allows for caching with `sccache`
# more info is available at
# https://rattler.build/latest/tips_and_tricks/#using-sccache-or-ccache-with-rattler-build
rattler-build build --recipe conda/recipes/rmm \
                    --experimental \
                    --no-build-id \
                    --channel-priority disabled \
                    --output-dir "$RAPIDS_CONDA_BLD_OUTPUT_DIR" \
                    -c "${CPP_CHANNEL}" \
                    "${RATTLER_CHANNELS[@]}"
>>>>>>> cc969b60

sccache --show-adv-stats | tee telemetry-artifacts/sccache-stats.txt

# See https://github.com/prefix-dev/rattler-build/issues/1424
rm -rf "$RAPIDS_CONDA_BLD_OUTPUT_DIR"/build_cache

rapids-upload-conda-to-s3 python<|MERGE_RESOLUTION|>--- conflicted
+++ resolved
@@ -20,10 +20,6 @@
 
 sccache --zero-stats
 
-<<<<<<< HEAD
-# This calls mambabuild when boa is installed (as is the case in the CI images)
-RAPIDS_PACKAGE_VERSION=$(head -1 ./VERSION) rapids-conda-retry mambabuild -c "${CPP_CHANNEL}" conda/recipes/rmm 2>&1 | tee telemetry-artifacts/build.log
-=======
 RAPIDS_PACKAGE_VERSION=$(head -1 ./VERSION)
 export RAPIDS_PACKAGE_VERSION
 
@@ -39,8 +35,8 @@
                     --channel-priority disabled \
                     --output-dir "$RAPIDS_CONDA_BLD_OUTPUT_DIR" \
                     -c "${CPP_CHANNEL}" \
-                    "${RATTLER_CHANNELS[@]}"
->>>>>>> cc969b60
+                    "${RATTLER_CHANNELS[@]}" \
+                     2>&1 | tee telemetry-artifacts/build.log
 
 sccache --show-adv-stats | tee telemetry-artifacts/sccache-stats.txt
 
