--- conflicted
+++ resolved
@@ -106,17 +106,12 @@
 
     cd $WORKSPACE/python
     
-<<<<<<< HEAD
     CONDA_FILE=`find $WORKSPACE/ci/artifacts/rmm/cpu/conda-bld/ -name "librmm*.tar.bz2"`
     CONDA_FILE=`basename "$CONDA_FILE" .tar.bz2` #get filename without extension
     CONDA_FILE=${CONDA_FILE//-/=} #convert to conda install
     gpuci_logger "Installing $CONDA_FILE"
-    conda install -c $WORKSPACE/ci/artifacts/rmm/cpu/conda-bld/ "$CONDA_FILE"
+    gpuci_conda_retry install -c $WORKSPACE/ci/artifacts/rmm/cpu/conda-bld/ "$CONDA_FILE"
 
-=======
-    gpuci_logger "Installing librmm"
-    gpuci_conda_retry install -c $WORKSPACE/ci/artifacts/rmm/cpu/conda-bld/ librmm
->>>>>>> 3cd73219
     export LIBRMM_BUILD_DIR="$WORKSPACE/ci/artifacts/rmm/cpu/conda_work/build"
     
     gpuci_logger "Building rmm"
