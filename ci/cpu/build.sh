--- conflicted
+++ resolved
@@ -66,12 +66,10 @@
   if [[ -z "$PROJECT_FLASH" || "$PROJECT_FLASH" == "0" ]]; then
     gpuci_conda_retry build conda/recipes/rmm --python=$PYTHON
   else
-<<<<<<< HEAD
     gpuci_conda_retry build --dirty --no-remove-work-dir conda/recipes/rmm
-=======
     conda build --dirty --no-remove-work-dir \
       -c $WORKSPACE/ci/artifacts/rmm/cpu/conda-bld/ conda/recipes/rmm
->>>>>>> 22f8f0eb
+
   fi
 fi
 
