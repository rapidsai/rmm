/*
 * Copyright (c) 2019-2021, NVIDIA CORPORATION.
 *
 * Licensed under the Apache License, Version 2.0 (the "License");
 * you may not use this file except in compliance with the License.
 * You may obtain a copy of the License at
 *
 *     http://www.apache.org/licenses/LICENSE-2.0
 *
 * Unless required by applicable law or agreed to in writing, software
 * distributed under the License is distributed on an "AS IS" BASIS,
 * WITHOUT WARRANTIES OR CONDITIONS OF ANY KIND, either ex  ess or implied.
 * See the License for the specific language governing permissions and
 * limitations under the License.
 */

#include <benchmarks/utilities/cxxopts.hpp>

#include <rmm/mr/device/arena_memory_resource.hpp>
#include <rmm/mr/device/binning_memory_resource.hpp>
#include <rmm/mr/device/cuda_async_memory_resource.hpp>
#include <rmm/mr/device/cuda_memory_resource.hpp>
#include <rmm/mr/device/device_memory_resource.hpp>
#include <rmm/mr/device/owning_wrapper.hpp>
#include <rmm/mr/device/pool_memory_resource.hpp>

#include <benchmark/benchmark.h>

#include <array>
#include <cstddef>
#include <cstdlib>
#include <functional>
#include <random>

#define VERBOSE 0

namespace {
constexpr std::size_t size_mb{1 << 20};

struct allocation {
  void* ptr{nullptr};
  std::size_t size{0};
  allocation(void* ptr, std::size_t size) : ptr{ptr}, size{size} {}
  allocation() = default;
};

using allocation_vector = std::vector<allocation>;

allocation remove_at(allocation_vector& allocs, std::size_t index)
{
  assert(index < allocs.size());
  auto removed = allocs[index];

  if ((allocs.size() > 1) && (index < allocs.size() - 1)) {
    std::swap(allocs[index], allocs.back());
  }
  allocs.pop_back();

  return removed;
}

template <typename SizeDistribution>
void random_allocation_free(rmm::mr::device_memory_resource& mr,
                            SizeDistribution size_distribution,
                            std::size_t num_allocations,
                            std::size_t max_usage,  // in MiB
                            rmm::cuda_stream_view stream = {})
{
  std::default_random_engine generator;

  max_usage *= size_mb;  // convert to bytes

  constexpr int allocation_probability{73};  // percent
  constexpr int max_op_chance{99};
  std::uniform_int_distribution<int> op_distribution(0, max_op_chance);
  std::uniform_int_distribution<int> index_distribution(0, static_cast<int>(num_allocations) - 1);

  int active_allocations{0};
  std::size_t allocation_count{0};

  allocation_vector allocations{};
  std::size_t allocation_size{0};

  for (std::size_t i = 0; i < num_allocations * 2; ++i) {
    bool do_alloc = true;
    auto size     = static_cast<std::size_t>(size_distribution(generator));

    if (active_allocations > 0) {
      int chance = op_distribution(generator);
      do_alloc   = (chance < allocation_probability) && (allocation_count < num_allocations) &&
                 (allocation_size + size < max_usage);
    }

    void* ptr = nullptr;
    if (do_alloc) {  // try to allocate
      try {
        ptr = mr.allocate(size, stream);
      } catch (rmm::bad_alloc const&) {
        do_alloc = false;
#if VERBOSE
        std::cout << "FAILED to allocate " << size << "\n";
#endif
      }
    }

    if (do_alloc) {  // alloc succeeded
      allocations.emplace_back(ptr, size);
      active_allocations++;
      allocation_count++;
      allocation_size += size;

#if VERBOSE
      std::cout << active_allocations << " | " << allocation_count << " Allocating: " << size
                << " | total: " << allocation_size << "\n";
#endif
    } else {  // dealloc, or alloc failed
      if (active_allocations > 0) {
        std::size_t index = index_distribution(generator) % active_allocations;
        active_allocations--;
        allocation to_free = remove_at(allocations, index);
        mr.deallocate(to_free.ptr, to_free.size, stream);
        allocation_size -= to_free.size;

#if VERBOSE
        std::cout << active_allocations << " | " << allocation_count
                  << " Deallocating: " << to_free.size << " at " << index
                  << " | total: " << allocation_size << "\n";
#endif
      }
    }
  }

  // std::cout << "TOTAL ALLOCATIONS: " << allocation_count << "\n";

  assert(active_allocations == 0);
  assert(allocations.size() == 0);
}
}  // namespace

<<<<<<< HEAD
void uniform_random_allocations(
  rmm::mr::device_memory_resource& mr,
  std::size_t num_allocations,      // NOLINT(bugprone-easily-swappable-parameters)
  std::size_t max_allocation_size,  // size in MiB
  std::size_t max_usage,
  rmm::cuda_stream_view stream = {})
=======
void uniform_random_allocations(rmm::mr::device_memory_resource& mr,
                                std::size_t num_allocations,
                                std::size_t max_allocation_size,  // in MiB
                                std::size_t max_usage,
                                rmm::cuda_stream_view stream = {})
>>>>>>> 71b53916
{
  std::uniform_int_distribution<std::size_t> size_distribution(1, max_allocation_size * size_mb);
  random_allocation_free(mr, size_distribution, num_allocations, max_usage, stream);
}

// TODO figure out how to map a normal distribution to integers between 1 and max_allocation_size
/*void normal_random_allocations(rmm::mr::device_memory_resource& mr,
                                std::size_t num_allocations = 1000,
                                std::size_t mean_allocation_size = 500, // in MiB
                                std::size_t stddev_allocation_size = 500, // in MiB
                                std::size_t max_usage = 8 << 20,
                                cuda_stream_view stream) {
  std::normal_distribution<std::size_t> size_distribution(, max_allocation_size * size_mb);
}*/

/// MR factory functions
inline auto make_cuda() { return std::make_shared<rmm::mr::cuda_memory_resource>(); }

inline auto make_cuda_async() { return std::make_shared<rmm::mr::cuda_async_memory_resource>(); }

inline auto make_pool()
{
  return rmm::mr::make_owning_wrapper<rmm::mr::pool_memory_resource>(make_cuda());
}

inline auto make_arena()
{
  return rmm::mr::make_owning_wrapper<rmm::mr::arena_memory_resource>(make_cuda());
}

inline auto make_binning()
{
  auto pool = make_pool();
  // Add a binning_memory_resource with fixed-size bins of sizes 256, 512, 1024, 2048 and 4096KiB
  // Larger allocations will use the pool resource
  constexpr auto min_bin_pow2{18};
  constexpr auto max_bin_pow2{22};
  auto mr = rmm::mr::make_owning_wrapper<rmm::mr::binning_memory_resource>(
    pool, min_bin_pow2, max_bin_pow2);
  return mr;
}

using MRFactoryFunc = std::function<std::shared_ptr<rmm::mr::device_memory_resource>()>;

constexpr std::size_t max_usage = 16000;

static void BM_RandomAllocations(benchmark::State& state, MRFactoryFunc const& factory)
{
  auto mr = factory();

  std::size_t num_allocations = state.range(0);
  std::size_t max_size        = state.range(1);

  try {
    for (auto _ : state) {
      uniform_random_allocations(*mr, num_allocations, max_size, max_usage);
    }
  } catch (std::exception const& e) {
    std::cout << "Error: " << e.what() << "\n";
  }
}

static void num_range(benchmark::internal::Benchmark* bench, int size)
{
  for (int num_allocations : std::vector<int>{1000, 10000, 100000}) {
    bench->Args({num_allocations, size})->Unit(benchmark::kMillisecond);
  }
}

static void size_range(benchmark::internal::Benchmark* bench, int num)
{
  for (int max_size : std::vector<int>{1, 4, 64, 256, 1024, 4096}) {
    bench->Args({num, max_size})->Unit(benchmark::kMillisecond);
  }
}

static void num_size_range(benchmark::internal::Benchmark* bench)
{
  for (int num_allocations : std::vector<int>{1000, 10000, 100000}) {
    size_range(bench, num_allocations);
  }
}

int num_allocations = -1;  // NOLINT(cppcoreguidelines-avoid-non-const-global-variables)
int max_size        = -1;  // NOLINT(cppcoreguidelines-avoid-non-const-global-variables)

void benchmark_range(benchmark::internal::Benchmark* bench)
{
  if (num_allocations > 0) {
    if (max_size > 0) {
      bench->Args({num_allocations, max_size})->Unit(benchmark::kMillisecond);
    } else {
      size_range(bench, num_allocations);
    }
  } else {
    if (max_size > 0) {
      num_range(bench, max_size);
    } else {
      num_size_range(bench);
    }
  }
}

void declare_benchmark(const std::string& name)
{
  if (name == "cuda") {
    BENCHMARK_CAPTURE(BM_RandomAllocations, cuda_mr, &make_cuda)  // NOLINT
      ->Apply(benchmark_range);
  }
  if (name == "cuda_async") {
    BENCHMARK_CAPTURE(BM_RandomAllocations, cuda_async_mr, &make_cuda_async)  // NOLINT
      ->Apply(benchmark_range);
  } else if (name == "binning") {
    BENCHMARK_CAPTURE(BM_RandomAllocations, binning_mr, &make_binning)  // NOLINT
      ->Apply(benchmark_range);
  } else if (name == "pool") {
    BENCHMARK_CAPTURE(BM_RandomAllocations, pool_mr, &make_pool)  // NOLINT
      ->Apply(benchmark_range);
  } else if (name == "arena") {
    BENCHMARK_CAPTURE(BM_RandomAllocations, arena_mr, &make_arena)  // NOLINT
      ->Apply(benchmark_range);
  } else {
    std::cout << "Error: invalid memory_resource name: " << name << "\n";
  }
}

<<<<<<< HEAD
static void profile_random_allocations(const MRFactoryFunc& factory,
=======
static void profile_random_allocations(MRFactoryFunc factory,
>>>>>>> 71b53916
                                       std::size_t num_allocations,
                                       std::size_t max_size)
{
  auto mr = factory();

  try {
    uniform_random_allocations(*mr, num_allocations, max_size, max_usage);
  } catch (std::exception const& e) {
    std::cout << "Error: " << e.what() << "\n";
  }
}

int main(int argc, char** argv)
{
  // benchmark::Initialize will remove GBench command line arguments it
  // recognizes and leave any remaining arguments
  ::benchmark::Initialize(&argc, argv);

  // Parse for replay arguments:
  cxxopts::Options options("RMM Random Allocations Benchmark",
                           "Benchmarks random allocations within a size range.");

  options.add_options()(
    "p,profile", "Profiling mode: run once", cxxopts::value<bool>()->default_value("false"));
  options.add_options()("r,resource",
                        "Type of device_memory_resource",
                        cxxopts::value<std::string>()->default_value("pool"));
  options.add_options()("n,numallocs",
                        "Number of allocations (default of 0 tests a range)",
                        cxxopts::value<int>()->default_value("1000"));
  options.add_options()("m,maxsize",
                        "Maximum allocation size (default of 0 tests a range)",
                        cxxopts::value<int>()->default_value("4096"));

  auto args       = options.parse(argc, argv);
  num_allocations = args["numallocs"].as<int>();
  max_size        = args["maxsize"].as<int>();

  if (args.count("profile") > 0) {
    std::map<std::string, MRFactoryFunc> const funcs({{"arena", &make_arena},
                                                      {"binning", &make_binning},
                                                      {"cuda", &make_cuda},
#ifdef RMM_CUDA_MALLOC_ASYNC_SUPPORT
                                                      {"cuda_async", &make_cuda_async},
#endif
                                                      {"pool", &make_pool}});
    auto resource = args["resource"].as<std::string>();

    std::cout << "Profiling " << resource << " with " << num_allocations << " allocations of max "
              << max_size << "B\n";

    profile_random_allocations(funcs.at(resource), num_allocations, max_size);

    std::cout << "Finished\n";
  } else {
    if (args.count("numallocs") == 0) {  // if zero reset to -1 so we benchmark over a range
      num_allocations = -1;
    }
    if (args.count("maxsize") == 0) {  // if zero reset to -1 so we benchmark over a range
      max_size = -1;
    }

    if (args.count("resource") > 0) {
      std::string mr_name = args["resource"].as<std::string>();
      declare_benchmark(mr_name);
    } else {
#ifdef RMM_CUDA_MALLOC_ASYNC_SUPPORT
      std::vector<std::string> mrs{"pool", "binning", "arena", "cuda_async", "cuda"};
#else
      std::vector<std::string> mrs{"pool", "binning", "arena", "cuda"};
#endif
      std::for_each(
        std::cbegin(mrs), std::cend(mrs), [](auto const& mr) { declare_benchmark(mr); });
    }
    ::benchmark::RunSpecifiedBenchmarks();
  }
  return 0;
}<|MERGE_RESOLUTION|>--- conflicted
+++ resolved
@@ -137,20 +137,12 @@
 }
 }  // namespace
 
-<<<<<<< HEAD
 void uniform_random_allocations(
   rmm::mr::device_memory_resource& mr,
   std::size_t num_allocations,      // NOLINT(bugprone-easily-swappable-parameters)
   std::size_t max_allocation_size,  // size in MiB
   std::size_t max_usage,
   rmm::cuda_stream_view stream = {})
-=======
-void uniform_random_allocations(rmm::mr::device_memory_resource& mr,
-                                std::size_t num_allocations,
-                                std::size_t max_allocation_size,  // in MiB
-                                std::size_t max_usage,
-                                rmm::cuda_stream_view stream = {})
->>>>>>> 71b53916
 {
   std::uniform_int_distribution<std::size_t> size_distribution(1, max_allocation_size * size_mb);
   random_allocation_free(mr, size_distribution, num_allocations, max_usage, stream);
@@ -254,7 +246,7 @@
   }
 }
 
-void declare_benchmark(const std::string& name)
+void declare_benchmark(std::string const& name)
 {
   if (name == "cuda") {
     BENCHMARK_CAPTURE(BM_RandomAllocations, cuda_mr, &make_cuda)  // NOLINT
@@ -277,11 +269,7 @@
   }
 }
 
-<<<<<<< HEAD
-static void profile_random_allocations(const MRFactoryFunc& factory,
-=======
-static void profile_random_allocations(MRFactoryFunc factory,
->>>>>>> 71b53916
+static void profile_random_allocations(MRFactoryFunc const& factory,
                                        std::size_t num_allocations,
                                        std::size_t max_size)
 {
