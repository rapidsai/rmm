--- conflicted
+++ resolved
@@ -177,15 +177,7 @@
   void SetUp(const ::benchmark::State& state)
   {
     if (state.thread_index() == 0) {
-<<<<<<< HEAD
-#ifdef RMM_BACKWARDS_COMPATIBILITY
-      rmm::detail::logger().log(spdlog::level::info, "------ Start of Benchmark -----");
-#else
-      rmm::default_logger().log(rmm::level_enum::info, "------ Start of Benchmark -----");
-#endif
-=======
       RMM_LOG_INFO("------ Start of Benchmark -----");
->>>>>>> 52d61c52
       mr_ = factory_(simulated_size_);
     }
   }
@@ -194,15 +186,7 @@
   void TearDown(const ::benchmark::State& state)
   {
     if (state.thread_index() == 0) {
-<<<<<<< HEAD
-#ifdef RMM_BACKWARDS_COMPATIBILITY
-      rmm::detail::logger().log(spdlog::level::info, "------ End of Benchmark -----");
-#else
-      rmm::default_logger().log(rmm::level_enum::info, "------ End of Benchmark -----");
-#endif
-=======
       RMM_LOG_INFO("------ End of Benchmark -----");
->>>>>>> 52d61c52
       // clean up any leaked allocations
       std::size_t total_leaked{0};
       std::size_t num_leaked{0};
