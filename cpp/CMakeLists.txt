--- conflicted
+++ resolved
@@ -37,13 +37,6 @@
 # This is mostly so that dependent libraries are configured in shared mode for downstream dependents
 # of RMM that get their common dependencies transitively.
 option(BUILD_SHARED_LIBS "Build RMM shared libraries" ON)
-<<<<<<< HEAD
-option(RMM_ENABLE_LEGACY_MR_INTERFACE "Enable legacy memory resource interface" ON)
-option(RMM_DEPRECATE_LEGACY_MR_INTERFACE
-       "Enable deprecation warnings for legacy memory resource interface" ON)
-=======
-option(RMM_DEPRECATE_MR_DEVICE_HEADERS "Enable deprecation warnings for rmm/mr/device/* headers" ON)
->>>>>>> 23731992
 set(RMM_LOGGING_LEVEL
     "INFO"
     CACHE STRING "Choose the logging level.")
@@ -54,12 +47,6 @@
 # Set logging level. Must go before including gtests and benchmarks. Set the possible values of
 # build type for cmake-gui.
 message(STATUS "RMM: RMM_LOGGING_LEVEL = '${RMM_LOGGING_LEVEL}'")
-<<<<<<< HEAD
-message(STATUS "RMM: Legacy MR interface enabled: ${RMM_ENABLE_LEGACY_MR_INTERFACE}")
-message(STATUS "RMM: Legacy MR interface deprecated: ${RMM_DEPRECATE_LEGACY_MR_INTERFACE}")
-=======
-message(STATUS "RMM: Legacy rmm/mr/device headers deprecated: ${RMM_DEPRECATE_MR_DEVICE_HEADERS}")
->>>>>>> 23731992
 
 # cudart can be linked statically or dynamically
 option(CUDA_STATIC_RUNTIME "Statically link the CUDA runtime" OFF)
@@ -138,22 +125,6 @@
   target_compile_definitions(rmm PUBLIC RMM_NVTX)
 endif()
 
-<<<<<<< HEAD
-# Control legacy MR interface visibility
-if(RMM_ENABLE_LEGACY_MR_INTERFACE)
-  target_compile_definitions(rmm PUBLIC RMM_ENABLE_LEGACY_MR_INTERFACE)
-endif()
-
-# Control legacy MR interface deprecation warnings
-if(RMM_DEPRECATE_LEGACY_MR_INTERFACE)
-  target_compile_definitions(rmm PUBLIC RMM_DEPRECATE_LEGACY_MR_INTERFACE)
-=======
-# Control rmm/mr/device header deprecation warnings
-if(RMM_DEPRECATE_MR_DEVICE_HEADERS)
-  target_compile_definitions(rmm PUBLIC RMM_DEPRECATE_MR_DEVICE_HEADERS=1)
->>>>>>> 23731992
-endif()
-
 set(RMM_CXX_FLAGS -Wall -Werror -Wextra -Wno-unknown-pragmas -Wno-error=deprecated-declarations)
 set(RMM_CUDA_FLAGS -Werror=all-warnings
                    -Xcompiler=-Wall,-Werror,-Wextra,-Wno-error=deprecated-declarations)
