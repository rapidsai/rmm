--- conflicted
+++ resolved
@@ -36,13 +36,6 @@
  */
 class pinned_host_memory_resource final : public device_memory_resource {
  public:
-<<<<<<< HEAD
-#ifdef RMM_ENABLE_LEGACY_MR_INTERFACE
-  // Disable clang-tidy complaining about the easily swappable size and alignment parameters
-  // of allocate and deallocate
-  // NOLINTBEGIN(bugprone-easily-swappable-parameters)
-
-=======
   pinned_host_memory_resource()           = default;
   ~pinned_host_memory_resource() override = default;
   pinned_host_memory_resource(pinned_host_memory_resource const&) =
@@ -55,7 +48,6 @@
     default;  ///< @default_move_assignment{pinned_host_memory_resource}
 
  private:
->>>>>>> c9c1f093
   /**
    * @brief Allocates pinned host memory of size at least \p bytes bytes.
    *
@@ -73,9 +65,6 @@
    */
   void* do_allocate(std::size_t bytes, [[maybe_unused]] cuda_stream_view stream) override
   {
-<<<<<<< HEAD
-    return allocate_sync(bytes, alignment);
-=======
     // don't allocate anything if the user requested zero bytes
     if (0 == bytes) { return nullptr; }
 
@@ -86,7 +75,6 @@
       RMM_CUDA_TRY_ALLOC(cudaHostAlloc(&ptr, size, cudaHostAllocDefault), size);
       return ptr;
     });
->>>>>>> c9c1f093
   }
 
   /**
@@ -103,14 +91,10 @@
                      std::size_t bytes,
                      [[maybe_unused]] cuda_stream_view stream) noexcept override
   {
-<<<<<<< HEAD
-    return deallocate_sync(ptr, bytes, alignment);
-=======
     // TODO: Use the alignment parameter as an argument to do_deallocate
     std::size_t constexpr alignment = rmm::CUDA_ALLOCATION_ALIGNMENT;
     rmm::detail::aligned_host_deallocate(
       ptr, bytes, alignment, [](void* ptr) { RMM_ASSERT_CUDA_SUCCESS(cudaFreeHost(ptr)); });
->>>>>>> c9c1f093
   }
 
   /**
@@ -125,174 +109,10 @@
    */
   [[nodiscard]] bool do_is_equal(device_memory_resource const& other) const noexcept override
   {
-<<<<<<< HEAD
-    return allocate(stream, bytes);
-  }
-
-  /**
-   * @brief Allocates pinned host memory of size at least \p bytes bytes and alignment \p alignment.
-   *
-   * @note Stream argument is ignored and behavior is identical to allocate.
-   *
-   * @throws rmm::out_of_memory if the requested allocation could not be fulfilled due to to a
-   * CUDA out of memory error.
-   * @throws rmm::bad_alloc if the requested allocation could not be fulfilled due to any other
-   * error.
-   *
-   * @param bytes The size, in bytes, of the allocation.
-   * @param alignment Alignment in bytes.
-   * @param stream CUDA stream on which to perform the allocation (ignored).
-   * @return Pointer to the newly allocated memory.
-   */
-  static void* allocate_async(std::size_t bytes,
-                              std::size_t alignment,
-                              [[maybe_unused]] cuda::stream_ref stream)
-  {
-    return allocate(stream, bytes, alignment);
-  }
-
-  /**
-   * @brief Deallocate memory pointed to by \p ptr of size \p bytes bytes.
-   *
-   * @note Stream argument is ignored and behavior is identical to deallocate.
-   *
-   * @param ptr Pointer to be deallocated.
-   * @param bytes Size of the allocation.
-   * @param stream CUDA stream on which to perform the deallocation (ignored).
-   */
-  static void deallocate_async(void* ptr,
-                               std::size_t bytes,
-                               [[maybe_unused]] cuda::stream_ref stream) noexcept
-  {
-    return deallocate(stream, ptr, bytes);
-  }
-
-  /**
-   * @brief Deallocate memory pointed to by \p ptr of size \p bytes bytes and alignment \p
-   * alignment bytes.
-   *
-   * @note Stream argument is ignored and behavior is identical to deallocate.
-   *
-   * @param ptr Pointer to be deallocated.
-   * @param bytes Size of the allocation.
-   * @param alignment Alignment in bytes.
-   * @param stream CUDA stream on which to perform the deallocation (ignored).
-   */
-  static void deallocate_async(void* ptr,
-                               std::size_t bytes,
-                               std::size_t alignment,
-                               [[maybe_unused]] cuda::stream_ref stream) noexcept
-  {
-    return deallocate(stream, ptr, bytes, alignment);
-  }
-  // NOLINTEND(bugprone-easily-swappable-parameters)
-#endif  // RMM_ENABLE_LEGACY_MR_INTERFACE
-
-  /**
-   * @brief Allocates pinned host memory of size at least \p bytes bytes.
-   *
-   * @throws rmm::out_of_memory if the requested allocation could not be fulfilled due to to a
-   * CUDA out of memory error.
-   * @throws rmm::bad_alloc if the requested allocation could not be fulfilled due to any other
-   * reason.
-   *
-   * @param bytes The size, in bytes, of the allocation.
-   * @param alignment Alignment in bytes. Default alignment is used if unspecified.
-   *
-   * @return Pointer to the newly allocated memory.
-   */
-  static void* allocate_sync(std::size_t bytes,
-                             std::size_t alignment = rmm::RMM_DEFAULT_HOST_ALIGNMENT)
-  {
-    RMM_FUNC_RANGE();
-
-    // don't allocate anything if the user requested zero bytes
-    if (0 == bytes) { return nullptr; }
-
-    return rmm::detail::aligned_host_allocate(bytes, alignment, [](std::size_t size) {
-      void* ptr{nullptr};
-      RMM_CUDA_TRY_ALLOC(cudaHostAlloc(&ptr, size, cudaHostAllocDefault), size);
-      return ptr;
-    });
-  }
-
-  /**
-   * @brief Deallocate memory pointed to by \p ptr of size \p bytes bytes.
-   *
-   * @param ptr Pointer to be deallocated.
-   * @param bytes Size of the allocation.
-   * @param alignment Alignment in bytes. Default alignment is used if unspecified.
-   */
-  static void deallocate_sync(void* ptr,
-                              std::size_t bytes,
-                              std::size_t alignment = rmm::RMM_DEFAULT_HOST_ALIGNMENT)
-  {
-    RMM_FUNC_RANGE();
-    rmm::detail::aligned_host_deallocate(
-      ptr, bytes, alignment, [](void* ptr) { RMM_ASSERT_CUDA_SUCCESS(cudaFreeHost(ptr)); });
-  }
-
-  /**
-   * @brief Allocates pinned host memory of size at least \p bytes bytes and alignment \p alignment.
-   *
-   * @note Stream argument is ignored and behavior is identical to allocate_sync.
-   *
-   * @throws rmm::out_of_memory if the requested allocation could not be fulfilled due to to a
-   * CUDA out of memory error.
-   * @throws rmm::bad_alloc if the requested allocation could not be fulfilled due to any other
-   * error.
-   *
-   * @param stream CUDA stream on which to perform the allocation (ignored).
-   * @param bytes The size, in bytes, of the allocation.
-   * @param alignment Alignment in bytes.
-   * @return Pointer to the newly allocated memory.
-   */
-  static void* allocate(cuda_stream_view stream,
-                        std::size_t bytes,
-                        std::size_t alignment = rmm::RMM_DEFAULT_HOST_ALIGNMENT)
-  {
-    RMM_FUNC_RANGE();
-    return allocate_sync(bytes, alignment);
-  }
-
-  /**
-   * @brief Deallocate memory pointed to by \p ptr of size \p bytes bytes and alignment \p
-   * alignment bytes.
-   *
-   * @note Stream argument is ignored and behavior is identical to deallocate.
-   *
-   * @param stream CUDA stream on which to perform the deallocation (ignored).
-   * @param ptr Pointer to be deallocated.
-   * @param bytes Size of the allocation.
-   * @param alignment Alignment in bytes.
-   */
-  static void deallocate(cuda_stream_view stream,
-                         void* ptr,
-                         std::size_t bytes,
-                         std::size_t alignment = rmm::RMM_DEFAULT_HOST_ALIGNMENT) noexcept
-  {
-    RMM_FUNC_RANGE();
-    return deallocate_sync(ptr, bytes, alignment);
-  }
-
-  /**
-   * @briefreturn{true if the specified resource is the same type as this resource.}
-   */
-  bool operator==(const pinned_host_memory_resource&) const { return true; }
-
-  /**
-   * @briefreturn{true if the specified resource is not the same type as this resource, otherwise
-   * false.}
-   */
-  bool operator!=(const pinned_host_memory_resource&) const { return false; }
-
-  /**
-=======
     return dynamic_cast<pinned_host_memory_resource const*>(&other) != nullptr;
   }
 
   /**
->>>>>>> c9c1f093
    * @brief Enables the `cuda::mr::device_accessible` property
    *
    * This property declares that a `pinned_host_memory_resource` provides device accessible memory
