--- conflicted
+++ resolved
@@ -281,17 +281,11 @@
    */
   void* allocate_sync(std::size_t bytes, std::size_t alignment = rmm::CUDA_ALLOCATION_ALIGNMENT)
   {
-<<<<<<< HEAD
     RMM_EXPECTS(
       alignment <= rmm::CUDA_ALLOCATION_ALIGNMENT && rmm::is_supported_alignment(alignment),
-      "Alignment must be less than or equal to 256 and a power of two");
-    return do_allocate(bytes, cuda_stream_view{});
-=======
-    RMM_EXPECTS(alignment <= 256 && rmm::is_supported_alignment(alignment),
-                "Alignment must be less than or equal to 256 and a power of two",
-                rmm::bad_alloc);
+      "Alignment must be less than or equal to 256 and a power of two",
+      rmm::bad_alloc);
     return do_allocate(rmm::align_up(bytes, alignment), cuda_stream_view{});
->>>>>>> 0f511d24
   }
 
   /**
@@ -326,17 +320,11 @@
                  std::size_t bytes,
                  std::size_t alignment = rmm::CUDA_ALLOCATION_ALIGNMENT)
   {
-<<<<<<< HEAD
     RMM_EXPECTS(
       alignment <= rmm::CUDA_ALLOCATION_ALIGNMENT && rmm::is_supported_alignment(alignment),
-      "Alignment must be less than or equal to 256 and a power of two");
-    return do_allocate(bytes, stream);
-=======
-    RMM_EXPECTS(alignment <= 256 && rmm::is_supported_alignment(alignment),
-                "Alignment must be less than or equal to 256 and a power of two",
-                rmm::bad_alloc);
+      "Alignment must be less than or equal to 256 and a power of two",
+      rmm::bad_alloc);
     return do_allocate(rmm::align_up(bytes, alignment), stream);
->>>>>>> 0f511d24
   }
 
   /**
