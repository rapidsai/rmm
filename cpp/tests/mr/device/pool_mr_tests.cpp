/*
 * SPDX-FileCopyrightText: Copyright (c) 2020-2025, NVIDIA CORPORATION.
 * SPDX-License-Identifier: Apache-2.0
 */

#include <rmm/cuda_device.hpp>
#include <rmm/detail/error.hpp>
#include <rmm/device_buffer.hpp>
#include <rmm/mr/device/cuda_memory_resource.hpp>
#include <rmm/mr/device/device_memory_resource.hpp>
#include <rmm/mr/device/limiting_resource_adaptor.hpp>
#include <rmm/mr/device/per_device_resource.hpp>
#include <rmm/mr/device/pool_memory_resource.hpp>

#include <gtest/gtest.h>

#include <cstddef>
#include <memory>
#include <vector>

// explicit instantiation for test coverage purposes
template class rmm::mr::pool_memory_resource<rmm::mr::cuda_memory_resource>;

namespace rmm::test {
namespace {
using cuda_mr     = rmm::mr::cuda_memory_resource;
using pool_mr     = rmm::mr::pool_memory_resource<rmm::mr::device_memory_resource>;
using limiting_mr = rmm::mr::limiting_resource_adaptor<rmm::mr::cuda_memory_resource>;

TEST(PoolTest, ThrowOnNullUpstream)
{
  auto construct_nullptr = []() { pool_mr mr{nullptr, 0}; };
  EXPECT_THROW(construct_nullptr(), rmm::logic_error);
}

TEST(PoolTest, ThrowMaxLessThanInitial)
{
  // Make sure first argument is enough larger than the second that alignment rounding doesn't
  // make them equal
  auto max_less_than_initial = []() {
    const auto initial{1024};
    const auto maximum{256};
    pool_mr mr{rmm::mr::get_current_device_resource_ref(), initial, maximum};
  };
  EXPECT_THROW(max_less_than_initial(), rmm::logic_error);
}

TEST(PoolTest, AllocateNinetyPercent)
{
  auto allocate_ninety = []() {
    auto const [free, total] = rmm::available_device_memory();
    (void)total;
    auto const ninety_percent_pool = rmm::percent_of_free_device_memory(90);
    pool_mr mr{rmm::mr::get_current_device_resource_ref(), ninety_percent_pool};
  };
  EXPECT_NO_THROW(allocate_ninety());
}

TEST(PoolTest, TwoLargeBuffers)
{
  auto two_large = []() {
    [[maybe_unused]] auto const [free, total] = rmm::available_device_memory();
    pool_mr mr{rmm::mr::get_current_device_resource_ref(), rmm::percent_of_free_device_memory(50)};
    auto* ptr1 = mr.allocate_sync(free / 4);
    auto* ptr2 = mr.allocate_sync(free / 4);
    mr.deallocate_sync(ptr1, free / 4);
    mr.deallocate_sync(ptr2, free / 4);
  };
  EXPECT_NO_THROW(two_large());
}

TEST(PoolTest, ForceGrowth)
{
  cuda_mr cuda;
  {
    auto const max_size{6000};
    limiting_mr limiter{&cuda, max_size};
    pool_mr mr{&limiter, 0};
    EXPECT_NO_THROW(mr.allocate_sync(1000));
    EXPECT_NO_THROW(mr.allocate_sync(4000));
    EXPECT_NO_THROW(mr.allocate_sync(500));
    EXPECT_THROW(mr.allocate_sync(2000), rmm::out_of_memory);  // too much
  }
  {
    // with max pool size
    auto const max_size{6000};
    limiting_mr limiter{&cuda, max_size};
    pool_mr mr{&limiter, 0, 8192};
    EXPECT_NO_THROW(mr.allocate_sync(1000));
    EXPECT_THROW(mr.allocate_sync(4000), rmm::out_of_memory);  // too much
    EXPECT_NO_THROW(mr.allocate_sync(500));
    EXPECT_NO_THROW(mr.allocate_sync(2000));  // fits
  }
}

TEST(PoolTest, DeletedStream)
{
  pool_mr mr{rmm::mr::get_current_device_resource_ref(), 0};
  cudaStream_t stream{};  // we don't use rmm::cuda_stream here to make destruction more explicit
  const int size = 10000;
  EXPECT_EQ(cudaSuccess, cudaStreamCreate(&stream));
  EXPECT_NO_THROW(rmm::device_buffer buff(size, cuda_stream_view{stream}, &mr));
  EXPECT_EQ(cudaSuccess, cudaStreamDestroy(stream));
  EXPECT_NO_THROW(mr.allocate_sync(size));
}

// Issue #527
TEST(PoolTest, InitialAndMaxPoolSizeEqual)
{
  EXPECT_NO_THROW([]() {
    pool_mr mr(rmm::mr::get_current_device_resource_ref(), 1000192, 1000192);
    mr.allocate_sync(1000);
  }());
}

TEST(PoolTest, NonAlignedPoolSize)
{
  EXPECT_THROW(
    []() {
      pool_mr mr(rmm::mr::get_current_device_resource_ref(), 1000031, 1000192);
      mr.allocate_sync(1000);
    }(),
    rmm::logic_error);

  EXPECT_THROW(
    []() {
      pool_mr mr(rmm::mr::get_current_device_resource_ref(), 1000192, 1000200);
      mr.allocate_sync(1000);
    }(),
    rmm::logic_error);
}

TEST(PoolTest, UpstreamDoesntSupportMemInfo)
{
  cuda_mr cuda;
  pool_mr mr1(&cuda, 0);
  pool_mr mr2(&mr1, 0);
  auto* ptr = mr2.allocate_sync(1024);
  mr2.deallocate_sync(ptr, 1024);
}

TEST(PoolTest, MultidevicePool)
{
  using MemoryResource = rmm::mr::pool_memory_resource<rmm::mr::cuda_memory_resource>;

  // Get the number of cuda devices
  int num_devices = rmm::get_num_cuda_devices();

  // only run on multidevice systems
  if (num_devices >= 2) {
    rmm::mr::cuda_memory_resource general_mr;

    // initializing pool_memory_resource of multiple devices
    int devices      = 2;
    size_t pool_size = 1024;
    std::vector<std::shared_ptr<MemoryResource>> mrs;

    for (int i = 0; i < devices; ++i) {
      RMM_CUDA_TRY(cudaSetDevice(i));
      auto mr = std::make_shared<MemoryResource>(&general_mr, pool_size, pool_size);
      rmm::mr::set_per_device_resource(rmm::cuda_device_id{i}, mr.get());
      mrs.emplace_back(mr);
    }

    {
      RMM_CUDA_TRY(cudaSetDevice(0));
      rmm::device_buffer buf_a(16, rmm::cuda_stream_per_thread, mrs[0].get());

      {
        RMM_CUDA_TRY(cudaSetDevice(1));
        rmm::device_buffer buf_b(16, rmm::cuda_stream_per_thread, mrs[1].get());
      }

      RMM_CUDA_TRY(cudaSetDevice(0));
    }
  }
}

}  // namespace

namespace test_properties {
class fake_async_resource {
 public:
  // To model `async_resource`
<<<<<<< HEAD

=======
#ifdef RMM_ENABLE_LEGACY_MR_INTERFACE
>>>>>>> 96507192
  static void* allocate(std::size_t, std::size_t) { return nullptr; }
  static void deallocate(void* ptr, std::size_t, std::size_t) noexcept {}
  static void* allocate_async(std::size_t, std::size_t, cuda::stream_ref) { return nullptr; }
  static void deallocate_async(void* ptr, std::size_t, std::size_t, cuda::stream_ref) noexcept {}
<<<<<<< HEAD
=======
#endif  // RMM_ENABLE_LEGACY_MR_INTERFACE
>>>>>>> 96507192

  void* allocate_sync(std::size_t, std::size_t) { return nullptr; }
  void deallocate_sync(void* ptr, std::size_t, std::size_t) noexcept {}
  void* allocate(cuda_stream_view, std::size_t, std::size_t) { return nullptr; }
  void deallocate(cuda_stream_view, void*, std::size_t, std::size_t) noexcept { return; }

  bool operator==(const fake_async_resource& other) const { return true; }
  bool operator!=(const fake_async_resource& other) const { return false; }

 private:
  static void* do_allocate(std::size_t bytes, cuda_stream_view) { return nullptr; }
  static void do_deallocate(void* ptr, std::size_t, cuda_stream_view) noexcept {}
  [[nodiscard]] static bool do_is_equal(fake_async_resource const& other) noexcept { return true; }
};

// static property checks
static_assert(rmm::detail::polyfill::resource<fake_async_resource>);
static_assert(rmm::detail::polyfill::resource<rmm::mr::pool_memory_resource<fake_async_resource>>);

// Ensure that we forward the property if it is there
class fake_async_resource_device_accessible : public fake_async_resource {
  friend void get_property(const fake_async_resource_device_accessible&,
                           cuda::mr::device_accessible)
  {
  }
};
static_assert(
  cuda::has_property<fake_async_resource_device_accessible, cuda::mr::device_accessible>);
static_assert(
  cuda::has_property<rmm::mr::pool_memory_resource<fake_async_resource_device_accessible>,
                     cuda::mr::device_accessible>);
}  // namespace test_properties
}  // namespace rmm::test<|MERGE_RESOLUTION|>--- conflicted
+++ resolved
@@ -182,19 +182,12 @@
 class fake_async_resource {
  public:
   // To model `async_resource`
-<<<<<<< HEAD
-
-=======
 #ifdef RMM_ENABLE_LEGACY_MR_INTERFACE
->>>>>>> 96507192
   static void* allocate(std::size_t, std::size_t) { return nullptr; }
   static void deallocate(void* ptr, std::size_t, std::size_t) noexcept {}
   static void* allocate_async(std::size_t, std::size_t, cuda::stream_ref) { return nullptr; }
   static void deallocate_async(void* ptr, std::size_t, std::size_t, cuda::stream_ref) noexcept {}
-<<<<<<< HEAD
-=======
 #endif  // RMM_ENABLE_LEGACY_MR_INTERFACE
->>>>>>> 96507192
 
   void* allocate_sync(std::size_t, std::size_t) { return nullptr; }
   void deallocate_sync(void* ptr, std::size_t, std::size_t) noexcept {}
