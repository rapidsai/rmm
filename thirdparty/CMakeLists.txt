--- conflicted
+++ resolved
@@ -29,23 +29,13 @@
 # - googletest ------------------------------------------------------------------------------------
 
 if (BUILD_TESTS)
-<<<<<<< HEAD
   CPMAddPackage(
     NAME googletest
     GITHUB_REPOSITORY google/googletest
-    GIT_TAG release-1.8.1
-    VERSION 1.8.1
+    GIT_TAG release-1.10.0
+    VERSION 1.10.0
     OPTIONS
       "INSTALL_GTEST OFF"
-=======
-  message(STATUS "Fetching GoogleTest")
-
-  FetchContent_Declare(
-    googletest
-    GIT_REPOSITORY    https://github.com/google/googletest.git
-    GIT_TAG           release-1.10.0
-    GIT_SHALLOW       true
->>>>>>> a2ebd330
     )
 endif()
 
