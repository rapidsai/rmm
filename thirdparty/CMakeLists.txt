--- conflicted
+++ resolved
@@ -42,14 +42,8 @@
 FetchContent_Declare(
     thrust
     GIT_REPOSITORY https://github.com/thrust/thrust.git
-<<<<<<< HEAD
-    GIT_TAG        1.9.10
-    GIT_SHALLOW    true
-    PATCH_COMMAND COMMAND patch -p1 < "${CMAKE_CURRENT_SOURCE_DIR}/thrust-ret-if-fail.patch" || true
-=======
     # August 28, 2020
     GIT_TAG        52a8bda46c5c2128414d1d47f546b486ff0be2f0
->>>>>>> 84b6a243
 )
 
 FetchContent_GetProperties(thrust)
