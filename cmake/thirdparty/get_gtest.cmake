--- conflicted
+++ resolved
@@ -12,41 +12,11 @@
 # the License.
 # =============================================================================
 
-# Use CPM to find or clone gtest
+
 function(find_and_configure_gtest)
-
-<<<<<<< HEAD
-  if(TARGET GTest::gtest)
-    return()
-  endif()
-
-  rapids_cpm_find(
-    GTest ${VERSION}
-    GLOBAL_TARGETS gmock gmock_main gtest gtest_main GTest::gmock GTest::gtest GTest::gtest_main
-    CPM_ARGS
-    GIT_REPOSITORY https://github.com/harrism/googletest.git
-    GIT_TAG fix-clang-tidy-nolint
-    GIT_SHALLOW TRUE
-    OPTIONS "INSTALL_GTEST OFF"
-            # googletest >= 1.10.0 provides a cmake config file -- use it if it exists
-            FIND_PACKAGE_ARGUMENTS
-            "CONFIG")
-
-  if(NOT TARGET GTest::gtest)
-    add_library(GTest::gmock ALIAS gmock)
-    add_library(GTest::gmock_main ALIAS gmock_main)
-    add_library(GTest::gtest ALIAS gtest)
-    add_library(GTest::gtest_main ALIAS gtest_main)
-  endif()
-
-endfunction()
-
-find_and_configure_gtest(1.11.0)
-=======
   include(${rapids-cmake-dir}/cpm/gtest.cmake)
   rapids_cpm_gtest()
 
 endfunction()
 
-find_and_configure_gtest()
->>>>>>> 73256f36
+find_and_configure_gtest()