set(GTEST_ROOT "${CMAKE_CURRENT_BINARY_DIR}/googletest")

set(GTEST_CMAKE_ARGS "")
		     # " -Dgtest_build_samples=ON" 
                     # " -DCMAKE_VERBOSE_MAKEFILE=ON")

<<<<<<< HEAD
if(NOT CMAKE_CXX11_ABI)
    message(STATUS "GTEST: Disabling the GLIBCXX11 ABI")
    list(APPEND GTEST_CMAKE_ARGS " -DCMAKE_C_FLAGS=-D_GLIBCXX_USE_CXX11_ABI=0")
    list(APPEND GTEST_CMAKE_ARGS " -DCMAKE_CXX_FLAGS=-D_GLIBCXX_USE_CXX11_ABI=0")
elseif(CMAKE_CXX11_ABI)
    message(STATUS "GTEST: Enabling the GLIBCXX11 ABI")
    list(APPEND GTEST_CMAKE_ARGS " -DCMAKE_C_FLAGS=-D_GLIBCXX_USE_CXX11_ABI=1")
    list(APPEND GTEST_CMAKE_ARGS " -DCMAKE_CXX_FLAGS=-D_GLIBCXX_USE_CXX11_ABI=1")
endif(NOT CMAKE_CXX11_ABI)

# Workaround https://github.com/google/googletest/issues/854
=======
# Poor's man workaround for
# https://github.com/google/googletest/issues/854
>>>>>>> e3c55f74
if(CMAKE_CXX_COMPILER MATCHES ".*clang")
  list(APPEND GTEST_CMAKE_ARGS " -DCMAKE_C_FLAGS=-fPIC")
  list(APPEND GTEST_CMAKE_ARGS " -DCMAKE_CXX_FLAGS=-fPIC")
endif(CMAKE_CXX_COMPILER MATCHES ".*clang")

configure_file("${CMAKE_CURRENT_SOURCE_DIR}/cmake/Templates/GoogleTest.CMakeLists.txt.cmake"
               "${GTEST_ROOT}/CMakeLists.txt")

file(MAKE_DIRECTORY "${GTEST_ROOT}/build")
file(MAKE_DIRECTORY "${GTEST_ROOT}/install")

execute_process(COMMAND ${CMAKE_COMMAND} -G ${CMAKE_GENERATOR} .
                RESULT_VARIABLE GTEST_CONFIG
                WORKING_DIRECTORY ${GTEST_ROOT})

if(GTEST_CONFIG)
    message(FATAL_ERROR "Configuring GoogleTest failed: " ${GTEST_CONFIG})
endif(GTEST_CONFIG)

set(PARALLEL_BUILD -j)
if($ENV{PARALLEL_LEVEL})
    set(NUM_JOBS $ENV{PARALLEL_LEVEL})
    set(PARALLEL_BUILD "${PARALLEL_BUILD}${NUM_JOBS}")
endif($ENV{PARALLEL_LEVEL})

if(${NUM_JOBS})
    if(${NUM_JOBS} EQUAL 1)
        message(STATUS "GTEST BUILD: Enabling Sequential CMake build")
    elseif(${NUM_JOBS} GREATER 1)
        message(STATUS "GTEST BUILD: Enabling Parallel CMake build with ${NUM_JOBS} jobs")
    endif(${NUM_JOBS} EQUAL 1)
else()
    message(STATUS "GTEST BUILD: Enabling Parallel CMake build with all threads")
endif(${NUM_JOBS})

execute_process(COMMAND ${CMAKE_COMMAND} --build .. -- ${PARALLEL_BUILD}
                RESULT_VARIABLE GTEST_BUILD
                WORKING_DIRECTORY ${GTEST_ROOT}/build)

if(GTEST_BUILD)
    message(FATAL_ERROR "Building GoogleTest failed: " ${GTEST_BUILD})
endif(GTEST_BUILD)

message(STATUS "GoogleTest installed here: " ${GTEST_ROOT}/install)
set(GTEST_INCLUDE_DIR "${GTEST_ROOT}/install/include")
set(GTEST_LIBRARY_DIR "${GTEST_ROOT}/install/lib")
set(GTEST_FOUND TRUE)<|MERGE_RESOLUTION|>--- conflicted
+++ resolved
@@ -4,22 +4,7 @@
 		     # " -Dgtest_build_samples=ON" 
                      # " -DCMAKE_VERBOSE_MAKEFILE=ON")
 
-<<<<<<< HEAD
-if(NOT CMAKE_CXX11_ABI)
-    message(STATUS "GTEST: Disabling the GLIBCXX11 ABI")
-    list(APPEND GTEST_CMAKE_ARGS " -DCMAKE_C_FLAGS=-D_GLIBCXX_USE_CXX11_ABI=0")
-    list(APPEND GTEST_CMAKE_ARGS " -DCMAKE_CXX_FLAGS=-D_GLIBCXX_USE_CXX11_ABI=0")
-elseif(CMAKE_CXX11_ABI)
-    message(STATUS "GTEST: Enabling the GLIBCXX11 ABI")
-    list(APPEND GTEST_CMAKE_ARGS " -DCMAKE_C_FLAGS=-D_GLIBCXX_USE_CXX11_ABI=1")
-    list(APPEND GTEST_CMAKE_ARGS " -DCMAKE_CXX_FLAGS=-D_GLIBCXX_USE_CXX11_ABI=1")
-endif(NOT CMAKE_CXX11_ABI)
-
 # Workaround https://github.com/google/googletest/issues/854
-=======
-# Poor's man workaround for
-# https://github.com/google/googletest/issues/854
->>>>>>> e3c55f74
 if(CMAKE_CXX_COMPILER MATCHES ".*clang")
   list(APPEND GTEST_CMAKE_ARGS " -DCMAKE_C_FLAGS=-fPIC")
   list(APPEND GTEST_CMAKE_ARGS " -DCMAKE_CXX_FLAGS=-fPIC")
