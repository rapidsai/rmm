--- conflicted
+++ resolved
@@ -163,26 +163,15 @@
                 cuda: "12.*"
                 cuda_suffixed: "true"
               packages:
-<<<<<<< HEAD
-                - librmm-cu12==24.10.*
-=======
-                - librmm-cu12==24.12.*,>=0.0.0a0
->>>>>>> b391ce86
+                - librmm-cu12==24.12.*
             - matrix:
                 cuda: "11.*"
                 cuda_suffixed: "true"
               packages:
-<<<<<<< HEAD
-                - librmm-cu11==24.10.*
+                - librmm-cu11==24.12.*
             - matrix: null
               packages:
-                - librmm==24.10.*
-=======
-                - librmm-cu11==24.12.*,>=0.0.0a0
-            - matrix: null
-              packages:
-                - librmm==24.12.*,>=0.0.0a0
->>>>>>> b391ce86
+                - librmm==24.12.*
   checks:
     common:
       - output_types: [conda, requirements]
