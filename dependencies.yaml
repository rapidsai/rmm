# Dependency list for https://github.com/rapidsai/dependency-file-generator
files:
  all:
    output: conda
    matrix:
      cuda: ["11.8"]
      arch: [x86_64]
    includes:
      - build
      - checks
      - cudatoolkit
      - develop
      - run
      - test_python
  test_python:
    output: none
    includes:
      - cudatoolkit
      - py_version
      - test_python
  test_cpp:
    output: none
    includes:
      - cudatoolkit
      - test_cpp
  checks:
    output: none
    includes:
      - checks
      - py_version
  docs:
    output: none
    includes:
      - cudatoolkit
      - docs
      - py_version
  py_build:
    output: pyproject
    extras:
      table: build-system
    includes:
      - build
  py_run:
    output: pyproject
    extras:
      table: project
    includes:
      - run
  py_optional_test:
    output: pyproject
    extras:
      table: project.optional-dependencies
      key: test
    includes:
      - test_python
channels:
  - rapidsai
  - conda-forge
dependencies:
  build:
    common:
      - output_types: [conda, requirements, pyproject]
        packages:
<<<<<<< HEAD
          - cmake>=3.23.1,!=3.25.0
=======
          - &cmake_ver cmake>=3.23.1,!=3.25.0
          - &cuda_python cuda-python>=11.7.1,<12.0
>>>>>>> e8fbd06e
          - cython>=0.29,<0.30
          - ninja
          - scikit-build>=0.13.1
          - tomli
      - output_types: conda
        packages:
          - fmt>=9.1.0,<10
          - spdlog>=1.11.0,<1.12
<<<<<<< HEAD
    specific:
      - output_types: [conda, requirements]
        matrices:
          - matrix:
              cuda: "12.0"
            packages:
              - cuda-python>=12.1,<13.0
          - matrix: # All CUDA 11 versions
            packages:
              - cuda-python>=11.7.1,<12.0
=======
          - python>=3.8,<3.11
      - output_types: pyproject
        packages:
          - wheel
          - setuptools>=61.0.0
>>>>>>> e8fbd06e
  checks:
    common:
      - output_types: [conda, requirements]
        packages:
          - pre-commit
  cudatoolkit:
    specific:
      - output_types: conda
        matrices:
          - matrix:
              cuda: "11.2"
            packages:
              - cudatoolkit=11.2
          - matrix:
              cuda: "11.4"
            packages:
              - cudatoolkit=11.4
          - matrix:
              cuda: "11.5"
            packages:
              - cudatoolkit=11.5
          - matrix:
              cuda: "11.6"
            packages:
              - cudatoolkit=11.6
          - matrix:
              cuda: "11.8"
            packages:
              - cudatoolkit=11.8
          - matrix:
              cuda: "12.0"
            packages:
              - cuda-nvcc=12.0
              - cuda-cudart=12.0
              - cuda-cudart-dev=12.0
              - cuda-cudart-static=12.0
  develop:
    common:
      - output_types: [conda, requirements]
        packages:
          - gcovr>=5.0
  docs:
    common:
      - output_types: [conda]
        packages:
          - doxygen=1.8.20
          - graphviz
          - ipython
          - nbsphinx
          - numpydoc
          - sphinx
          - sphinx_rtd_theme
          - sphinx-copybutton
          - sphinx-markdown-tables
  py_version:
    specific:
      - output_types: conda
        matrices:
          - matrix:
              py: "3.8"
            packages:
              - python=3.8
          - matrix:
              py: "3.9"
            packages:
              - python=3.9
          - matrix:
              py: "3.10"
            packages:
              - python=3.10
  run:
    common:
      - output_types: [conda, requirements, pyproject]
        packages:
          - numba>=0.49
          - numpy>=1.19
          - *cuda_python
  test_cpp:
    common:
      - output_types: conda
        packages:
          - *cmake_ver
  test_python:
    common:
      - output_types: [conda, requirements, pyproject]
        packages:
          - pytest
          - pytest-cov<|MERGE_RESOLUTION|>--- conflicted
+++ resolved
@@ -61,12 +61,7 @@
     common:
       - output_types: [conda, requirements, pyproject]
         packages:
-<<<<<<< HEAD
-          - cmake>=3.23.1,!=3.25.0
-=======
           - &cmake_ver cmake>=3.23.1,!=3.25.0
-          - &cuda_python cuda-python>=11.7.1,<12.0
->>>>>>> e8fbd06e
           - cython>=0.29,<0.30
           - ninja
           - scikit-build>=0.13.1
@@ -75,24 +70,21 @@
         packages:
           - fmt>=9.1.0,<10
           - spdlog>=1.11.0,<1.12
-<<<<<<< HEAD
+          - python>=3.8,<3.11
+      - output_types: pyproject
+        packages:
+          - wheel
+          - setuptools>=61.0.0
     specific:
       - output_types: [conda, requirements]
         matrices:
           - matrix:
               cuda: "12.0"
             packages:
-              - cuda-python>=12.1,<13.0
+              - &cuda_python12 cuda-python>=12.1,<13.0
           - matrix: # All CUDA 11 versions
             packages:
-              - cuda-python>=11.7.1,<12.0
-=======
-          - python>=3.8,<3.11
-      - output_types: pyproject
-        packages:
-          - wheel
-          - setuptools>=61.0.0
->>>>>>> e8fbd06e
+              - &cuda_python11 cuda-python>=11.7.1,<12.0
   checks:
     common:
       - output_types: [conda, requirements]
@@ -169,7 +161,16 @@
         packages:
           - numba>=0.49
           - numpy>=1.19
-          - *cuda_python
+    specific:
+      - output_types: [conda, requirements, pyproject]
+        matrices:
+          - matrix:
+              cuda: "12.0"
+            packages:
+              - *cuda_python12
+          - matrix: # All CUDA 11 versions
+            packages:
+              - *cuda_python11
   test_cpp:
     common:
       - output_types: conda
