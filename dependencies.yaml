# Dependency list for https://github.com/rapidsai/dependency-file-generator
files:
  all:
    output: conda
    matrix:
      cuda: ["11.8", "12.8"]
      arch: [x86_64]
    includes:
      - build
      - cython_build
      - checks
      - cuda
      - cuda_version
      - depends_on_rapids_logger
      - develop
      - docs
      - py_version
      - rapids_build_skbuild
      - run
      - test_python
  test_python:
    output: none
    includes:
      - cuda_version
      - py_version
      - test_python
      - depends_on_librmm
      - depends_on_rmm
  test_cpp:
    output: none
    includes:
      - cuda_version
      - test_cpp
      - depends_on_librmm
      - depends_on_librmm_tests
      - depends_on_librmm_example
  checks:
    output: none
    includes:
      - checks
      - py_version
  docs:
    output: none
    includes:
      - cuda_version
      - docs
      - py_version
      - depends_on_rmm
      - depends_on_librmm
  py_cpp_build:
    output: pyproject
    pyproject_dir: python/librmm
    extras:
      table: build-system
    includes:
      - rapids_build_skbuild
  py_cpp_rapids_build:
    output: pyproject
    pyproject_dir: python/librmm
    extras:
      table: tool.rapids-build-backend
      key: requires
    includes:
      - build
      - depends_on_rapids_logger
  py_cpp_run:
    output: pyproject
    pyproject_dir: python/librmm
    extras:
      table: project
    includes:
      - depends_on_rapids_logger
  py_build:
    output: pyproject
    pyproject_dir: python/rmm
    extras:
      table: build-system
    includes:
      - rapids_build_skbuild
  py_rapids_build:
    output: pyproject
    pyproject_dir: python/rmm
    extras:
      table: tool.rapids-build-backend
      key: requires
    includes:
      - build
      - cython_build
      - depends_on_librmm
  py_run:
    output: pyproject
    pyproject_dir: python/rmm
    extras:
      table: project
    includes:
      - run
      - depends_on_librmm
  py_optional_test:
    output: pyproject
    pyproject_dir: python/rmm
    extras:
      table: project.optional-dependencies
      key: test
    includes:
      - test_python
channels:
  - rapidsai
  - rapidsai-nightly
  - conda-forge
dependencies:
  rapids_build_skbuild:
    common:
      - output_types: [conda, requirements, pyproject]
        packages:
          - rapids-build-backend>=0.3.0,<0.4.0.dev0
      - output_types: conda
        packages:
          - scikit-build-core >=0.10.0
      - output_types: [requirements, pyproject]
        packages:
          - scikit-build-core[pyproject]>=0.10.0
  build:
    common:
      - output_types: [conda, requirements, pyproject]
        packages:
          - &cmake_ver cmake>=3.30.4
          - ninja
      - output_types: conda
        packages:
          - c-compiler
          - cxx-compiler
    specific:
      - output_types: conda
        matrices:
          - matrix:
              arch: x86_64
              cuda: "11.*"
            packages:
              - gcc_linux-64=11.*
              - &sysroot_x86_64 sysroot_linux-64==2.28
          - matrix:
              arch: x86_64
              cuda: "12.*"
            packages:
              - gcc_linux-64=13.*
              - *sysroot_x86_64
          - matrix:
              arch: aarch64
              cuda: "11.*"
            packages:
              - gcc_linux-aarch64=11.*
              - &sysroot_aarch64 sysroot_linux-aarch64==2.28
          - matrix:
              arch: aarch64
              cuda: "12.*"
            packages:
              - gcc_linux-aarch64=13.*
              - *sysroot_aarch64
      - output_types: conda
        matrices:
          - matrix:
              arch: x86_64
              cuda: "11.8"
            packages:
              - nvcc_linux-64=11.8
          - matrix:
              arch: aarch64
              cuda: "11.8"
            packages:
              - nvcc_linux-aarch64=11.8
          - matrix:
              cuda: "12.*"
            packages:
              - cuda-nvcc
  cython_build:
    common:
      - output_types: [conda, requirements, pyproject]
        packages:
          - cython>=3.0.0
    specific:
      - output_types: [conda, requirements, pyproject]
        matrices:
          - matrix:
              cuda: "12.*"
            packages:
              - &cuda_python12 cuda-python>=12.6.2,<13.0a0
          - matrix: # All CUDA 11 versions
            packages:
              - &cuda_python11 cuda-python>=11.8.5,<12.0a0
  depends_on_librmm:
    common:
      - output_types: conda
        packages:
          - &librmm_unsuffixed librmm==25.4.*,>=0.0.0a0
      - output_types: requirements
        packages:
          # pip recognizes the index as a global option for the requirements.txt file
          # This index is needed for librmm-cu{11,12}.
          - --extra-index-url=https://pypi.nvidia.com
          - --extra-index-url=https://pypi.anaconda.org/rapidsai-wheels-nightly/simple
    specific:
      - output_types: [requirements, pyproject]
        matrices:
<<<<<<< HEAD
            - matrix:
                cuda: "12.*"
                cuda_suffixed: "true"
              packages:
                - librmm-cu12==25.2.*
            - matrix:
                cuda: "11.*"
                cuda_suffixed: "true"
              packages:
                - librmm-cu11==25.2.*
            - matrix: null
              packages:
                - librmm==25.2.*
=======
          - matrix:
              cuda: "12.*"
              cuda_suffixed: "true"
            packages:
              - librmm-cu12==25.4.*,>=0.0.0a0
          - matrix:
              cuda: "11.*"
              cuda_suffixed: "true"
            packages:
              - librmm-cu11==25.4.*,>=0.0.0a0
          - matrix:
            packages:
              - *librmm_unsuffixed
  depends_on_rmm:
    common:
      - output_types: conda
        packages:
          - rmm==25.4.*,>=0.0.0a0
  depends_on_librmm_tests:
    common:
      - output_types: conda
        packages:
          - librmm-tests==25.4.*,>=0.0.0a0
  depends_on_librmm_example:
    common:
      - output_types: conda
        packages:
          - librmm-example==25.4.*,>=0.0.0a0
>>>>>>> 6c23695f
  checks:
    common:
      - output_types: [conda, requirements]
        packages:
          - pre-commit
          # pre-commit requires identify minimum version 1.0, but clang-format requires textproto support and that was
          # added in 2.5.20, so we need to call out the minimum version needed for our plugins
          - identify>=2.5.20
      - output_types: conda
        packages:
          - &doxygen doxygen=1.9.1
  cuda_version:
    specific:
      - output_types: conda
        matrices:
          - matrix:
              cuda: "11.2"
            packages:
              - cuda-version=11.2
          - matrix:
              cuda: "11.4"
            packages:
              - cuda-version=11.4
          - matrix:
              cuda: "11.5"
            packages:
              - cuda-version=11.5
          - matrix:
              cuda: "11.6"
            packages:
              - cuda-version=11.6
          - matrix:
              cuda: "11.8"
            packages:
              - cuda-version=11.8
          - matrix:
              cuda: "12.0"
            packages:
              - cuda-version=12.0
          - matrix:
              cuda: "12.2"
            packages:
              - cuda-version=12.2
          - matrix:
              cuda: "12.5"
            packages:
              - cuda-version=12.5
          - matrix:
              cuda: "12.8"
            packages:
              - cuda-version=12.8
  cuda:
    specific:
      - output_types: conda
        matrices:
          - matrix:
              cuda: "11.*"
            packages:
              - cudatoolkit
          - matrix:
              cuda: "12.*"
            packages:
  develop:
    common:
      - output_types: conda
        packages:
          - clang==16.0.6
          - clang-tools==16.0.6
          - gcovr>=5.0
  docs:
    common:
      - output_types: conda
        packages:
          - breathe>=4.35.0
          - *doxygen
          - graphviz
          - ipython
          - make
          - nbsphinx
          - numba>=0.59.1,<0.61.0a0
          - numpydoc
          # this pin can be reverted when https://github.com/spatialaudio/nbsphinx/issues/825 is resolved
          - sphinx<8.2.0
          - sphinx_rtd_theme
          - sphinx-copybutton
          - sphinx-markdown-tables
  py_version:
    specific:
      - output_types: conda
        matrices:
          - matrix:
              py: "3.10"
            packages:
              - python=3.10
          - matrix:
              py: "3.11"
            packages:
              - python=3.11
          - matrix:
              py: "3.12"
            packages:
              - python=3.12
          - matrix:
            packages:
              - python>=3.10,<3.13
  run:
    common:
      - output_types: [conda, requirements, pyproject]
        packages:
          - numpy>=1.23,<3.0a0
    specific:
      - output_types: [conda, requirements, pyproject]
        matrices:
          - matrix:
              cuda: "12.*"
            packages:
              - *cuda_python12
          - matrix: # All CUDA 11 versions
            packages:
              - *cuda_python11
  test_cpp:
    common:
      - output_types: conda
        packages:
          - *cmake_ver
  test_python:
    common:
      - output_types: [conda, requirements, pyproject]
        packages:
          - numba>=0.59.1,<0.61.0a0
          - pytest
          - pytest-cov
    specific:
      - output_types: conda
        matrices:
          # Needed for numba in tests on CUDA 12+ since Conda CI environments
          # do not have a CUDA compiler preinstalled. Wheel tests are run on
          # images that supply a CUDA compiler.
          - matrix:
              cuda: "12.*"
            packages:
              - cuda-nvcc
          - matrix:
            packages:
      - output_types: [conda, requirements, pyproject]
        # Define additional constraints for testing with oldest dependencies.
        matrices:
          - matrix:
              dependencies: "oldest"
            packages:
              - numba==0.59.1
              - numpy==1.23.*
          - matrix:
            packages:
  depends_on_rapids_logger:
    common:
      - output_types: [conda, requirements, pyproject]
        packages:
          - rapids-logger==0.1.*,>=0.0.0a0
      - output_types: requirements
        packages:
          # pip recognizes the index as a global option for the requirements.txt file
          - --extra-index-url=https://pypi.anaconda.org/rapidsai-wheels-nightly/simple<|MERGE_RESOLUTION|>--- conflicted
+++ resolved
@@ -201,21 +201,6 @@
     specific:
       - output_types: [requirements, pyproject]
         matrices:
-<<<<<<< HEAD
-            - matrix:
-                cuda: "12.*"
-                cuda_suffixed: "true"
-              packages:
-                - librmm-cu12==25.2.*
-            - matrix:
-                cuda: "11.*"
-                cuda_suffixed: "true"
-              packages:
-                - librmm-cu11==25.2.*
-            - matrix: null
-              packages:
-                - librmm==25.2.*
-=======
           - matrix:
               cuda: "12.*"
               cuda_suffixed: "true"
@@ -244,7 +229,6 @@
       - output_types: conda
         packages:
           - librmm-example==25.4.*,>=0.0.0a0
->>>>>>> 6c23695f
   checks:
     common:
       - output_types: [conda, requirements]
