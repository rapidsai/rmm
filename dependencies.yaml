--- conflicted
+++ resolved
@@ -61,12 +61,7 @@
     common:
       - output_types: [conda, requirements, pyproject]
         packages:
-<<<<<<< HEAD
-          - &cmake_ver cmake>=3.23.1,!=3.25.0
-=======
           - &cmake_ver cmake>=3.26.4
-          - &cuda_python cuda-python>=11.7.1,<12.0
->>>>>>> 0c08dd58
           - cython>=0.29,<0.30
           - ninja
           - scikit-build>=0.13.1
