--- conflicted
+++ resolved
@@ -31,33 +31,18 @@
   - rapidsai
   - conda-forge
 dependencies:
-<<<<<<< HEAD
   build:
-=======
-  - output_types: [conda, requirements]
->>>>>>> b5f9c894
     common:
       - output_types: [conda, requirements]
         packages:
           - cmake>=3.23.1
+          - cuda-python>=11.7.1,<12.0
           - cython>=0.29,<0.30
           - python>=3.8,<3.10
           - scikit-build>=0.13.1
       - output_types: conda
         packages:
           - spdlog>=1.8.5,<1.9
-    specific:
-<<<<<<< HEAD
-      - output_types: [conda, requirements]
-        matrices:
-          - matrix:
-              cuda: "11.5"
-            build:
-              - cuda-python>=11.5,<11.7.1
-          - matrix:
-              cuda: "11.6"
-            build:
-              - cuda-python>=11.6,<11.7.1
   cudatoolkit:
     specific:
       - output_types: conda
@@ -83,17 +68,6 @@
             packages:
               - cudatoolkit=11.6
   develop:
-=======
-      - matrix:
-          cuda: "11.5"
-        build:
-          - cuda-python>=11.7.1,<12.0
-      - matrix:
-          cuda: "11.6"
-        build:
-          - cuda-python>=11.7.1,<12.0
-  - output_types: [conda]
->>>>>>> b5f9c894
     common:
       - output_types: [conda, requirements]
         packages:
