--- conflicted
+++ resolved
@@ -61,13 +61,8 @@
     common:
       - output_types: [conda, requirements, pyproject]
         packages:
-<<<<<<< HEAD
-          - cmake>=3.23.1,!=3.25.0
+          - &cmake_ver cmake>=3.23.1,!=3.25.0
           - &cuda_python cuda-python>=11.7.1,<12.0
-=======
-          - &cmake_ver cmake>=3.23.1,!=3.25.0
-          - cuda-python>=11.7.1,<12.0
->>>>>>> 591726f2
           - cython>=0.29,<0.30
           - ninja
           - scikit-build>=0.13.1
@@ -150,15 +145,12 @@
         packages:
           - numba>=0.49
           - numpy>=1.19
-<<<<<<< HEAD
           - *cuda_python
-=======
   test_cpp:
     common:
       - output_types: conda
         packages:
           - *cmake_ver
->>>>>>> 591726f2
   test_python:
     common:
       - output_types: [conda, requirements, pyproject]
