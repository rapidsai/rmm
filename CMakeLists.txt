--- conflicted
+++ resolved
@@ -160,8 +160,4 @@
                    COMMAND ${CMAKE_COMMAND} -E chdir ${CMAKE_BINARY_DIR}/python python rmm_setup.py install --single-version-externally-managed --record=record.txt
                    VERBATIM)
 
-<<<<<<< HEAD
-add_custom_target(rmm_install_python DEPENDS rmm RMM_PYTHON_CFFI RMM_INSTALL_PYTHON_CFFI)
-=======
-add_custom_target(install_python DEPENDS rmm PYTHON_CFFI INSTALL_PYTHON_CFFI)
->>>>>>> c8d297a6
+add_custom_target(rmm_install_python DEPENDS rmm RMM_PYTHON_CFFI RMM_INSTALL_PYTHON_CFFI)