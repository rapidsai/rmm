#=============================================================================
# Copyright (c) 2018, NVIDIA CORPORATION.
#
# Licensed under the Apache License, Version 2.0 (the "License");
# you may not use this file except in compliance with the License.
# You may obtain a copy of the License at
#
#     http://www.apache.org/licenses/LICENSE-2.0
#
# Unless required by applicable law or agreed to in writing, software
# distributed under the License is distributed on an "AS IS" BASIS,
# WITHOUT WARRANTIES OR CONDITIONS OF ANY KIND, either express or implied.
# See the License for the specific language governing permissions and
# limitations under the License.
#=============================================================================
cmake_minimum_required(VERSION 3.14 FATAL_ERROR)

project(RMM VERSION 0.16.0 LANGUAGES C CXX CUDA)

###################################################################################################
# - build type ------------------------------------------------------------------------------------

# Set a default build type if none was specified
set(DEFAULT_BUILD_TYPE "Release")

if(NOT CMAKE_BUILD_TYPE AND NOT CMAKE_CONFIGURATION_TYPES)
  message(STATUS "Setting build type to '${DEFAULT_BUILD_TYPE}' since none specified.")
  set(CMAKE_BUILD_TYPE "${DEFAULT_BUILD_TYPE}" CACHE
      STRING "Choose the type of build." FORCE)
  # Set the possible values of build type for cmake-gui
  set_property(CACHE CMAKE_BUILD_TYPE PROPERTY STRINGS
    "Debug" "Release" "MinSizeRel" "RelWithDebInfo")
endif()

###################################################################################################
# - compiler options ------------------------------------------------------------------------------

set(CMAKE_CXX_STANDARD 14)
set(CMAKE_CXX_STANDARD_REQUIRED ON)
set(CMAKE_C_COMPILER $ENV{CC})
set(CMAKE_CXX_COMPILER $ENV{CXX})

if(CMAKE_COMPILER_IS_GNUCXX)
    set(CMAKE_CXX_FLAGS "${CMAKE_CXX_FLAGS} -Werror -Wno-error=deprecated-declarations")

    option(CMAKE_CXX11_ABI "Enable the GLIBCXX11 ABI" ON)
    if(CMAKE_CXX11_ABI)
        message(STATUS "RMM: Enabling the GLIBCXX11 ABI")
    else()
        message(STATUS "RMM: Disabling the GLIBCXX11 ABI")
        set(CMAKE_C_FLAGS "${CMAKE_C_FLAGS} -D_GLIBCXX_USE_CXX11_ABI=0")
        set(CMAKE_CXX_FLAGS "${CMAKE_CXX_FLAGS} -D_GLIBCXX_USE_CXX11_ABI=0")
        set(CMAKE_CUDA_FLAGS "${CMAKE_CUDA_FLAGS} -Xcompiler -D_GLIBCXX_USE_CXX11_ABI=0")
    endif(CMAKE_CXX11_ABI)
endif(CMAKE_COMPILER_IS_GNUCXX)

option(BUILD_TESTS "Configure CMake to build tests" ON)
option(BUILD_BENCHMARKS "Configure CMake to build (google) benchmarks" OFF)

###################################################################################################
# - cudart options --------------------------------------------------------------------------------
# cudart can be statically linked or dynamically linked the python ecosystem wants dynamic linking

option(CUDA_STATIC_RUNTIME "Statically link the CUDA runtime" OFF)

if(CUDA_STATIC_RUNTIME)
    message(STATUS "Enabling static linking of cudart")
    set(CUDART_LIBRARY "cudart_static")
else()
    set(CUDART_LIBRARY "cudart")
endif(CUDA_STATIC_RUNTIME)

###################################################################################################
# - cmake modules ---------------------------------------------------------------------------------

set(CMAKE_MODULE_PATH "${CMAKE_CURRENT_SOURCE_DIR}/cmake/Modules/" ${CMAKE_MODULE_PATH})

include(FeatureSummary)
include(CheckIncludeFiles)
include(CheckLibraryExists)

###################################################################################################
# - third party dependencies-----------------------------------------------------------------------
# add third party dependencies using CMake FetchContent

add_subdirectory(thirdparty)

###################################################################################################
# - cnmem ---------------------------------------------------------------------------------
# Temporarily needed to have all RMM includes under a single directory
configure_file("${CNMEM_INCLUDE_DIR}/cnmem.h"
	       "${CMAKE_CURRENT_SOURCE_DIR}/include/rmm/detail/cnmem.h" COPYONLY)

###################################################################################################
# - per-thread default stream option --------------------------------------------------------------
# This needs to be defined first so tests and benchmarks can inherit it.

option(PER_THREAD_DEFAULT_STREAM "Build with per-thread default stream" OFF)
if(PER_THREAD_DEFAULT_STREAM)
    message(STATUS "Using per-thread default stream")
    add_compile_definitions(CUDA_API_PER_THREAD_DEFAULT_STREAM)
endif(PER_THREAD_DEFAULT_STREAM)

###################################################################################################
# - add gtest -------------------------------------------------------------------------------------

if(BUILD_TESTS)
    include(CTest)
    include(ConfigureGoogleTest)

    if(GTEST_FOUND)
        message(STATUS "Google C++ Testing Framework (Google Test) found in ${GTEST_ROOT}")
        add_subdirectory(${CMAKE_CURRENT_SOURCE_DIR}/tests)
    else()
        message(AUTHOR_WARNING "Google C++ Testing Framework (Google Test) not found: automated tests are disabled.")
    endif(GTEST_FOUND)
endif(BUILD_TESTS)

###################################################################################################
# - add google benchmark --------------------------------------------------------------------------

if(BUILD_BENCHMARKS)

  include(ConfigureGoogleBenchmark)

  if(GBENCH_FOUND)
    message(STATUS "Google C++ Benchmarking Framework (Google Benchmark) found in ${GBENCH_ROOT}")
    add_subdirectory(${CMAKE_SOURCE_DIR}/benchmarks)
  else()
    message(AUTHOR_WARNING "Google C++ Benchmarking Framework (Google Benchmark) not found: automated tests are disabled.")
  endif(GBENCH_FOUND)

endif(BUILD_BENCHMARKS)


###################################################################################################
# - library paths ---------------------------------------------------------------------------------

link_directories("${CMAKE_CUDA_IMPLICIT_LINK_DIRECTORIES}") # CMAKE_CUDA_IMPLICIT_LINK_DIRECTORIES is an undocumented/unsupported variable containing the link directories for nvcc

###################################################################################################
# - library targets -------------------------------------------------------------------------------
add_library(rmm SHARED
            "${CNMEM_SOURCE_DIR}/cnmem.cpp")

# override rpath for rmm
SET_TARGET_PROPERTIES(rmm PROPERTIES BUILD_RPATH "\$ORIGIN")

target_include_directories(rmm PUBLIC
  "${THRUST_INCLUDE_DIR}"
  "${CMAKE_CUDA_TOOLKIT_INCLUDE_DIRECTORIES}"
  "${CMAKE_CURRENT_SOURCE_DIR}/include"
  "${CMAKE_CURRENT_BINARY_DIR}/include"
  )

# In order to find cnmem.h while building the library, we need this.
# For library users it is replaced by a copy of the same cnmem.h under rmm/detail
target_include_directories(rmm PRIVATE
  "${CNMEM_INCLUDE_DIR}"
  )

###################################################################################################
# - build options ---------------------------------------------------------------------------------

# Link NVTX library
find_library(NVTX_LIBRARY nvToolsExt PATH ${CMAKE_CUDA_IMPLICIT_LINK_DIRECTORIES})
target_link_libraries(rmm ${NVTX_LIBRARY})

option(USE_NVTX "Build with NVTX support" ON)
if(USE_NVTX)
    message(STATUS "Using Nvidia Tools Extension")
<<<<<<< HEAD
    # The `USE_NVTX` macro is deprecated
    set(CMAKE_CXX_FLAGS "${CMAKE_CXX_FLAGS} -DUSE_NVTX")
else()
    # Makes NVTX APIs no-ops
    set(CMAKE_CXX_FLAGS "${CMAKE_CXX_FLAGS} -DDISABLE_NVTX")
=======
    find_library(NVTX_LIBRARY nvToolsExt PATH ${CMAKE_CUDA_IMPLICIT_LINK_DIRECTORIES})
    target_link_libraries(rmm PUBLIC ${NVTX_LIBRARY})
    set(CMAKE_CUDA_FLAGS "${CMAKE_CUDA_FLAGS} --define-macro USE_NVTX")
>>>>>>> d4244852
endif(USE_NVTX)

###################################################################################################
# - link libraries --------------------------------------------------------------------------------

target_link_libraries(rmm PUBLIC
  ${CUDART_LIBRARY} cuda spdlog::spdlog_header_only)

###################################################################################################
# - install targets -------------------------------------------------------------------------------

install(TARGETS rmm
        DESTINATION lib)

install(DIRECTORY ${CMAKE_CURRENT_SOURCE_DIR}/include/rmm
        DESTINATION include)

###################################################################################################
# - make documentation ----------------------------------------------------------------------------

add_custom_command(OUTPUT RMM_DOXYGEN
                   WORKING_DIRECTORY ${CMAKE_CURRENT_SOURCE_DIR}/doxygen
                   COMMAND doxygen Doxyfile
                   VERBATIM)

add_custom_target(rmm_doc DEPENDS RMM_DOXYGEN)<|MERGE_RESOLUTION|>--- conflicted
+++ resolved
@@ -169,17 +169,9 @@
 option(USE_NVTX "Build with NVTX support" ON)
 if(USE_NVTX)
     message(STATUS "Using Nvidia Tools Extension")
-<<<<<<< HEAD
-    # The `USE_NVTX` macro is deprecated
-    set(CMAKE_CXX_FLAGS "${CMAKE_CXX_FLAGS} -DUSE_NVTX")
-else()
-    # Makes NVTX APIs no-ops
-    set(CMAKE_CXX_FLAGS "${CMAKE_CXX_FLAGS} -DDISABLE_NVTX")
-=======
     find_library(NVTX_LIBRARY nvToolsExt PATH ${CMAKE_CUDA_IMPLICIT_LINK_DIRECTORIES})
     target_link_libraries(rmm PUBLIC ${NVTX_LIBRARY})
     set(CMAKE_CUDA_FLAGS "${CMAKE_CUDA_FLAGS} --define-macro USE_NVTX")
->>>>>>> d4244852
 endif(USE_NVTX)
 
 ###################################################################################################
