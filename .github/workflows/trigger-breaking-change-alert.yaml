name: Trigger Breaking Change Notifications

on:
  pull_request_target:
    types:
      - closed
      - reopened
      - labeled
      - unlabeled

jobs:
  trigger-notifier:
    if: contains(github.event.pull_request.labels.*.name, 'breaking')
    secrets: inherit
<<<<<<< HEAD
    uses: rapidsai/shared-workflows/.github/workflows/breaking-change-alert.yaml@branch-25.04
=======
    uses: rapidsai/shared-workflows/.github/workflows/breaking-change-alert.yaml@cuda-12.8.0
>>>>>>> 401483cc
    with:
      sender_login: ${{ github.event.sender.login }}
      sender_avatar: ${{ github.event.sender.avatar_url }}
      repo: ${{ github.repository }}
      pr_number: ${{ github.event.pull_request.number }}
      pr_title: "${{ github.event.pull_request.title }}"
      pr_body: "${{ github.event.pull_request.body || '_Empty PR description_' }}"
      pr_base_ref: ${{ github.event.pull_request.base.ref }}
      pr_author: ${{ github.event.pull_request.user.login }}
      event_action: ${{ github.event.action }}
      pr_merged: ${{ github.event.pull_request.merged }}<|MERGE_RESOLUTION|>--- conflicted
+++ resolved
@@ -12,11 +12,7 @@
   trigger-notifier:
     if: contains(github.event.pull_request.labels.*.name, 'breaking')
     secrets: inherit
-<<<<<<< HEAD
-    uses: rapidsai/shared-workflows/.github/workflows/breaking-change-alert.yaml@branch-25.04
-=======
     uses: rapidsai/shared-workflows/.github/workflows/breaking-change-alert.yaml@cuda-12.8.0
->>>>>>> 401483cc
     with:
       sender_login: ${{ github.event.sender.login }}
       sender_avatar: ${{ github.event.sender.avatar_url }}
