name: test

on:
  workflow_dispatch:
    inputs:
      branch:
        required: true
        type: string
      date:
        required: true
        type: string
      sha:
        required: true
        type: string

jobs:
  cpp-tests:
    secrets: inherit
<<<<<<< HEAD
    uses: rapidsai/shared-workflows/.github/workflows/conda-cpp-tests.yaml@python-3.11
=======
    uses: rapidsai/shared-workflows/.github/workflows/conda-cpp-tests.yaml@branch-24.04
>>>>>>> 76bd29d1
    with:
      build_type: nightly
      branch: ${{ inputs.branch }}
      date: ${{ inputs.date }}
      sha: ${{ inputs.sha }}
  python-tests:
    secrets: inherit
<<<<<<< HEAD
    uses: rapidsai/shared-workflows/.github/workflows/conda-python-tests.yaml@python-3.11
=======
    uses: rapidsai/shared-workflows/.github/workflows/conda-python-tests.yaml@branch-24.04
>>>>>>> 76bd29d1
    with:
      build_type: nightly
      branch: ${{ inputs.branch }}
      date: ${{ inputs.date }}
      sha: ${{ inputs.sha }}
  wheel-tests:
    secrets: inherit
<<<<<<< HEAD
    uses: rapidsai/shared-workflows/.github/workflows/wheels-test.yaml@python-3.11
=======
    uses: rapidsai/shared-workflows/.github/workflows/wheels-test.yaml@branch-24.04
>>>>>>> 76bd29d1
    with:
      build_type: nightly
      branch: ${{ inputs.branch }}
      date: ${{ inputs.date }}
      sha: ${{ inputs.sha }}
      script: ci/test_wheel.sh<|MERGE_RESOLUTION|>--- conflicted
+++ resolved
@@ -16,11 +16,7 @@
 jobs:
   cpp-tests:
     secrets: inherit
-<<<<<<< HEAD
-    uses: rapidsai/shared-workflows/.github/workflows/conda-cpp-tests.yaml@python-3.11
-=======
     uses: rapidsai/shared-workflows/.github/workflows/conda-cpp-tests.yaml@branch-24.04
->>>>>>> 76bd29d1
     with:
       build_type: nightly
       branch: ${{ inputs.branch }}
@@ -28,11 +24,7 @@
       sha: ${{ inputs.sha }}
   python-tests:
     secrets: inherit
-<<<<<<< HEAD
-    uses: rapidsai/shared-workflows/.github/workflows/conda-python-tests.yaml@python-3.11
-=======
     uses: rapidsai/shared-workflows/.github/workflows/conda-python-tests.yaml@branch-24.04
->>>>>>> 76bd29d1
     with:
       build_type: nightly
       branch: ${{ inputs.branch }}
@@ -40,11 +32,7 @@
       sha: ${{ inputs.sha }}
   wheel-tests:
     secrets: inherit
-<<<<<<< HEAD
-    uses: rapidsai/shared-workflows/.github/workflows/wheels-test.yaml@python-3.11
-=======
     uses: rapidsai/shared-workflows/.github/workflows/wheels-test.yaml@branch-24.04
->>>>>>> 76bd29d1
     with:
       build_type: nightly
       branch: ${{ inputs.branch }}
