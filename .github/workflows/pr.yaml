name: pr
on:
  push:
    branches:
      - "pull-request/[0-9]+"
concurrency:
  group: ${{ github.workflow }}-${{ github.ref }}
  cancel-in-progress: true
jobs:
  pr-builder:
    needs:
      - check-nightly-ci
      - changed-files
      - checks
      - conda-cpp-build
      - conda-cpp-tests
      - conda-python-build
      - conda-python-tests
      - docs-build
      - wheel-build-cpp
      - wheel-build-python
      - wheel-tests
      - devcontainer
      - telemetry-setup
    secrets: inherit
    uses: rapidsai/shared-workflows/.github/workflows/pr-builder.yaml@cuda13.0
    if: always()
    with:
      needs: ${{ toJSON(needs) }}
  telemetry-setup:
    runs-on: ubuntu-latest
    continue-on-error: true
    env:
      OTEL_SERVICE_NAME: "pr-rmm"
    steps:
      - name: Harden the runner (Audit all outbound calls)
        uses: step-security/harden-runner@ec9f2d5744a09debf3a187a3f4f675c53b671911 # v2.13.0
        with:
          egress-policy: audit

      - name: Telemetry setup
        # This gate is here and not at the job level because we need the job to not be skipped,
        # since other jobs depend on it.
        if: ${{ vars.TELEMETRY_ENABLED == 'true' }}
        uses: rapidsai/shared-actions/telemetry-dispatch-stash-base-env-vars@main
  check-nightly-ci:
    runs-on: ubuntu-latest
    env:
      RAPIDS_GH_TOKEN: ${{ secrets.GITHUB_TOKEN }}
    steps:
      - name: Harden the runner (Audit all outbound calls)
        uses: step-security/harden-runner@ec9f2d5744a09debf3a187a3f4f675c53b671911 # v2.13.0
        with:
          egress-policy: audit

      - name: Check if nightly CI is passing
        uses: rapidsai/shared-actions/check_nightly_success/dispatch@main
        with:
          repo: rmm
  changed-files:
    needs:
      - telemetry-setup
    secrets: inherit
    uses: rapidsai/shared-workflows/.github/workflows/changed-files.yaml@cuda13.0
    with:
      files_yaml: |
        test_cpp:
          - '**'
          - '!.devcontainer/**'
          - '!.pre-commit-config.yaml'
          - '!CONTRIBUTING.md'
          - '!README.md'
          - '!ci/release/update-version.sh'
          - '!img/**'
          - '!python/**'
        test_python:
          - '**'
          - '!.devcontainer/**'
          - '!.pre-commit-config.yaml'
          - '!CONTRIBUTING.md'
          - '!README.md'
          - '!ci/release/update-version.sh'
          - '!img/**'
  checks:
    secrets: inherit
    needs:
      - telemetry-setup
    uses: rapidsai/shared-workflows/.github/workflows/checks.yaml@cuda13.0
    with:
      enable_check_generated_files: false
      ignored_pr_jobs: "telemetry-summarize"
  conda-cpp-build:
    needs: checks
    secrets: inherit
    uses: rapidsai/shared-workflows/.github/workflows/conda-cpp-build.yaml@cuda13.0
    with:
      build_type: pull-request
      script: ci/build_cpp.sh
  conda-cpp-tests:
    needs: [conda-cpp-build, changed-files]
    secrets: inherit
    uses: rapidsai/shared-workflows/.github/workflows/conda-cpp-tests.yaml@cuda13.0
    if: fromJSON(needs.changed-files.outputs.changed_file_groups).test_cpp
    with:
      build_type: pull-request
      script: ci/test_cpp.sh
  conda-python-build:
    needs: conda-cpp-build
    secrets: inherit
    uses: rapidsai/shared-workflows/.github/workflows/conda-python-build.yaml@cuda13.0
    with:
      build_type: pull-request
      script: ci/build_python.sh
  conda-python-tests:
    needs: [conda-python-build, changed-files]
    secrets: inherit
    uses: rapidsai/shared-workflows/.github/workflows/conda-python-tests.yaml@cuda13.0
    if: fromJSON(needs.changed-files.outputs.changed_file_groups).test_python
    with:
      build_type: pull-request
      script: ci/test_python.sh
  docs-build:
    needs: conda-python-build
    secrets: inherit
    uses: rapidsai/shared-workflows/.github/workflows/custom-job.yaml@cuda13.0
    with:
      build_type: pull-request
      node_type: "gpu-l4-latest-1"
      arch: "amd64"
      container_image: "rapidsai/ci-conda:25.10-latest"
      script: "ci/build_docs.sh"
  wheel-build-cpp:
    needs: checks
    secrets: inherit
    uses: rapidsai/shared-workflows/.github/workflows/wheels-build.yaml@cuda13.0
    with:
      matrix_filter: group_by([.ARCH, (.CUDA_VER|split(".")|map(tonumber)|.[0])]) | map(max_by(.PY_VER|split(".")|map(tonumber)))
      build_type: pull-request
      script: ci/build_wheel_cpp.sh
      package-name: librmm
      package-type: cpp
  wheel-build-python:
    needs: wheel-build-cpp
    secrets: inherit
    uses: rapidsai/shared-workflows/.github/workflows/wheels-build.yaml@cuda13.0
    with:
      build_type: pull-request
      script: ci/build_wheel_python.sh
      package-name: rmm
      package-type: python
  wheel-tests:
    needs: [wheel-build-python, changed-files]
    secrets: inherit
    uses: rapidsai/shared-workflows/.github/workflows/wheels-test.yaml@cuda13.0
    if: fromJSON(needs.changed-files.outputs.changed_file_groups).test_python
    with:
      build_type: pull-request
      script: ci/test_wheel.sh
  devcontainer:
    secrets: inherit
    needs:
      - telemetry-setup
    uses: rapidsai/shared-workflows/.github/workflows/build-in-devcontainer.yaml@cuda13.0
    with:
<<<<<<< HEAD
      arch: '["amd64", "arm64"]'
      cuda: '["12.9"]'
      node_type: "cpu8"
      rapids-aux-secret-1: GIST_REPO_READ_ORG_GITHUB_TOKEN
      env: |
        SCCACHE_DIST_MAX_RETRIES=inf
        SCCACHE_SERVER_LOG=sccache=debug
        SCCACHE_DIST_FALLBACK_TO_LOCAL_COMPILE=false
        SCCACHE_DIST_AUTH_TOKEN_VAR=RAPIDS_AUX_SECRET_1
=======
      arch: '["amd64"]'
      cuda: '["13.0"]'
>>>>>>> 2589030f
      build_command: |
        sccache --zero-stats;
        build-all -j0 -DBUILD_BENCHMARKS=ON --verbose 2>&1 | tee telemetry-artifacts/build.log;
        sccache --show-adv-stats | tee telemetry-artifacts/sccache-stats.txt;
  telemetry-summarize:
    # This job must use a self-hosted runner to record telemetry traces.
    runs-on: linux-amd64-cpu4
    needs: pr-builder
    if: ${{ vars.TELEMETRY_ENABLED == 'true' && !cancelled() && github.run_attempt == '1' }}
    continue-on-error: true
    steps:
      - name: Harden the runner (Audit all outbound calls)
        uses: step-security/harden-runner@ec9f2d5744a09debf3a187a3f4f675c53b671911 # v2.13.0
        with:
          egress-policy: audit

      - name: Telemetry summarize
        uses: rapidsai/shared-actions/telemetry-dispatch-summarize@main
    env:
      GH_TOKEN: ${{ github.token }}<|MERGE_RESOLUTION|>--- conflicted
+++ resolved
@@ -162,9 +162,8 @@
       - telemetry-setup
     uses: rapidsai/shared-workflows/.github/workflows/build-in-devcontainer.yaml@cuda13.0
     with:
-<<<<<<< HEAD
       arch: '["amd64", "arm64"]'
-      cuda: '["12.9"]'
+      cuda: '["13.0"]'
       node_type: "cpu8"
       rapids-aux-secret-1: GIST_REPO_READ_ORG_GITHUB_TOKEN
       env: |
@@ -172,10 +171,6 @@
         SCCACHE_SERVER_LOG=sccache=debug
         SCCACHE_DIST_FALLBACK_TO_LOCAL_COMPILE=false
         SCCACHE_DIST_AUTH_TOKEN_VAR=RAPIDS_AUX_SECRET_1
-=======
-      arch: '["amd64"]'
-      cuda: '["13.0"]'
->>>>>>> 2589030f
       build_command: |
         sccache --zero-stats;
         build-all -j0 -DBUILD_BENCHMARKS=ON --verbose 2>&1 | tee telemetry-artifacts/build.log;
