name: pr

on:
  push:
    branches:
      - "pull-request/[0-9]+"

concurrency:
  group: ${{ github.workflow }}-${{ github.ref }}
  cancel-in-progress: true

jobs:
  pr-builder:
    needs:
      - checks
      - conda-cpp-build
      - conda-cpp-tests
      - conda-python-build
      - conda-python-tests
      - docs-build
      - wheel-build
      - wheel-tests
    secrets: inherit
    uses: rapidsai/shared-action-workflows/.github/workflows/pr-builder.yaml@aws-role
  checks:
    secrets: inherit
<<<<<<< HEAD
    uses: rapidsai/shared-action-workflows/.github/workflows/checks.yaml@aws-role
=======
    uses: rapidsai/shared-action-workflows/.github/workflows/checks.yaml@branch-23.04
    with:
      enable_check_generated_files: false
>>>>>>> 3bdadd63
  conda-cpp-build:
    needs: checks
    secrets: inherit
    uses: rapidsai/shared-action-workflows/.github/workflows/conda-cpp-build.yaml@aws-role
    with:
      build_type: pull-request
  conda-cpp-tests:
    needs: conda-cpp-build
    secrets: inherit
    uses: rapidsai/shared-action-workflows/.github/workflows/conda-cpp-tests.yaml@aws-role
    with:
      build_type: pull-request
  conda-python-build:
    needs: conda-cpp-build
    secrets: inherit
    uses: rapidsai/shared-action-workflows/.github/workflows/conda-python-build.yaml@aws-role
    with:
      build_type: pull-request
  conda-python-tests:
    needs: conda-python-build
    secrets: inherit
    uses: rapidsai/shared-action-workflows/.github/workflows/conda-python-tests.yaml@aws-role
    with:
      build_type: pull-request
  docs-build:
    needs: conda-python-build
    secrets: inherit
    uses: rapidsai/shared-action-workflows/.github/workflows/custom-job.yaml@aws-role
    with:
      build_type: pull-request
      node_type: "gpu-latest-1"
      arch: "amd64"
      container_image: "rapidsai/ci:latest"
      run_script: "ci/build_docs.sh"
  wheel-build:
    needs: checks
    secrets: inherit
    uses: rapidsai/shared-action-workflows/.github/workflows/wheels-manylinux-build.yml@aws-role
    with:
      build_type: pull-request
      package-dir: python
      package-name: rmm
      skbuild-configure-options: "-DRMM_BUILD_WHEELS=ON"
      uses-setup-env-vars: false
  wheel-tests:
    needs: wheel-build
    secrets: inherit
    uses: rapidsai/shared-action-workflows/.github/workflows/wheels-manylinux-test.yml@aws-role
    with:
      build_type: pull-request
      package-name: rmm
      test-unittest: "python -m pytest -v ./python/rmm/tests"
      test-smoketest: "python ./ci/wheel_smoke_test.py"<|MERGE_RESOLUTION|>--- conflicted
+++ resolved
@@ -24,13 +24,9 @@
     uses: rapidsai/shared-action-workflows/.github/workflows/pr-builder.yaml@aws-role
   checks:
     secrets: inherit
-<<<<<<< HEAD
     uses: rapidsai/shared-action-workflows/.github/workflows/checks.yaml@aws-role
-=======
-    uses: rapidsai/shared-action-workflows/.github/workflows/checks.yaml@branch-23.04
     with:
       enable_check_generated_files: false
->>>>>>> 3bdadd63
   conda-cpp-build:
     needs: checks
     secrets: inherit
