--- conflicted
+++ resolved
@@ -94,7 +94,6 @@
     with:
       build_type: pull-request
       script: ci/test_cpp.sh
-<<<<<<< HEAD
 # conda-python-build:
 #   needs: conda-cpp-build
 #   secrets: inherit
@@ -168,80 +167,5 @@
 #   steps:
 #     - name: Telemetry summarize
 #       uses: rapidsai/shared-actions/telemetry-dispatch-summarize@main
-=======
-  conda-python-build:
-    needs: conda-cpp-build
-    secrets: inherit
-    uses: rapidsai/shared-workflows/.github/workflows/conda-python-build.yaml@branch-25.08
-    with:
-      build_type: pull-request
-      script: ci/build_python.sh
-  conda-python-tests:
-    needs: [conda-python-build, changed-files]
-    secrets: inherit
-    uses: rapidsai/shared-workflows/.github/workflows/conda-python-tests.yaml@branch-25.08
-    if: fromJSON(needs.changed-files.outputs.changed_file_groups).test_python
-    with:
-      build_type: pull-request
-      script: ci/test_python.sh
-  docs-build:
-    needs: conda-python-build
-    secrets: inherit
-    uses: rapidsai/shared-workflows/.github/workflows/custom-job.yaml@branch-25.08
-    with:
-      build_type: pull-request
-      node_type: "gpu-l4-latest-1"
-      arch: "amd64"
-      container_image: "rapidsai/ci-conda:latest"
-      script: "ci/build_docs.sh"
-  wheel-build-cpp:
-    needs: checks
-    secrets: inherit
-    uses: rapidsai/shared-workflows/.github/workflows/wheels-build.yaml@branch-25.08
-    with:
-      matrix_filter: group_by([.ARCH, (.CUDA_VER|split(".")|map(tonumber)|.[0])]) | map(max_by(.PY_VER|split(".")|map(tonumber)))
-      build_type: pull-request
-      script: ci/build_wheel_cpp.sh
-      package-name: librmm
-      package-type: cpp
-  wheel-build-python:
-    needs: wheel-build-cpp
-    secrets: inherit
-    uses: rapidsai/shared-workflows/.github/workflows/wheels-build.yaml@branch-25.08
-    with:
-      build_type: pull-request
-      script: ci/build_wheel_python.sh
-      package-name: rmm
-      package-type: python
-  wheel-tests:
-    needs: [wheel-build-python, changed-files]
-    secrets: inherit
-    uses: rapidsai/shared-workflows/.github/workflows/wheels-test.yaml@branch-25.08
-    if: fromJSON(needs.changed-files.outputs.changed_file_groups).test_python
-    with:
-      build_type: pull-request
-      script: ci/test_wheel.sh
-  devcontainer:
-    secrets: inherit
-    needs:
-      - telemetry-setup
-    uses: rapidsai/shared-workflows/.github/workflows/build-in-devcontainer.yaml@branch-25.08
-    with:
-      arch: '["amd64"]'
-      cuda: '["12.8"]'
-      build_command: |
-        sccache --zero-stats;
-        build-all -DBUILD_BENCHMARKS=ON --verbose 2>&1 | tee telemetry-artifacts/build.log;
-        sccache --show-adv-stats | tee telemetry-artifacts/sccache-stats.txt;
-  telemetry-summarize:
-    # This job must use a self-hosted runner to record telemetry traces.
-    runs-on: linux-amd64-cpu4
-    needs: pr-builder
-    if: ${{ vars.TELEMETRY_ENABLED == 'true' && !cancelled() && github.run_attempt == '1' }}
-    continue-on-error: true
-    steps:
-      - name: Telemetry summarize
-        uses: rapidsai/shared-actions/telemetry-dispatch-summarize@main
-    env:
-      GH_TOKEN: ${{ github.token }}
->>>>>>> 3c00f19e
+#   env:
+#     GH_TOKEN: ${{ github.token }}