name: pr

on:
  push:
    branches:
      - "pull-request/[0-9]+"

concurrency:
  group: ${{ github.workflow }}-${{ github.ref }}
  cancel-in-progress: true

jobs:
  pr-builder:
    needs:
      - checks
      - conda-cpp-build
      - conda-cpp-tests
      - conda-python-build
      - conda-python-tests
      - docs-build
      - wheel-build
      - wheel-tests
    secrets: inherit
<<<<<<< HEAD
    uses: rapidsai/shared-action-workflows/.github/workflows/pr-builder.yaml@cuda-120-arm
  checks:
    secrets: inherit
    uses: rapidsai/shared-action-workflows/.github/workflows/checks.yaml@cuda-120-arm
=======
    uses: rapidsai/shared-action-workflows/.github/workflows/pr-builder.yaml@branch-23.12
  checks:
    secrets: inherit
    uses: rapidsai/shared-action-workflows/.github/workflows/checks.yaml@branch-23.12
>>>>>>> e13a8a8f
    with:
      enable_check_generated_files: false
  conda-cpp-build:
    needs: checks
    secrets: inherit
<<<<<<< HEAD
    uses: rapidsai/shared-action-workflows/.github/workflows/conda-cpp-build.yaml@cuda-120-arm
=======
    uses: rapidsai/shared-action-workflows/.github/workflows/conda-cpp-build.yaml@branch-23.12
>>>>>>> e13a8a8f
    with:
      build_type: pull-request
  conda-cpp-tests:
    needs: conda-cpp-build
    secrets: inherit
<<<<<<< HEAD
    uses: rapidsai/shared-action-workflows/.github/workflows/conda-cpp-tests.yaml@cuda-120-arm
=======
    uses: rapidsai/shared-action-workflows/.github/workflows/conda-cpp-tests.yaml@branch-23.12
>>>>>>> e13a8a8f
    with:
      build_type: pull-request
  conda-python-build:
    needs: conda-cpp-build
    secrets: inherit
<<<<<<< HEAD
    uses: rapidsai/shared-action-workflows/.github/workflows/conda-python-build.yaml@cuda-120-arm
=======
    uses: rapidsai/shared-action-workflows/.github/workflows/conda-python-build.yaml@branch-23.12
>>>>>>> e13a8a8f
    with:
      build_type: pull-request
  conda-python-tests:
    needs: conda-python-build
    secrets: inherit
<<<<<<< HEAD
    uses: rapidsai/shared-action-workflows/.github/workflows/conda-python-tests.yaml@cuda-120-arm
=======
    uses: rapidsai/shared-action-workflows/.github/workflows/conda-python-tests.yaml@branch-23.12
>>>>>>> e13a8a8f
    with:
      build_type: pull-request
  docs-build:
    needs: conda-python-build
    secrets: inherit
<<<<<<< HEAD
    uses: rapidsai/shared-action-workflows/.github/workflows/custom-job.yaml@cuda-120-arm
=======
    uses: rapidsai/shared-action-workflows/.github/workflows/custom-job.yaml@branch-23.12
>>>>>>> e13a8a8f
    with:
      build_type: pull-request
      node_type: "gpu-v100-latest-1"
      arch: "amd64"
      container_image: "rapidsai/ci-conda:latest"
      run_script: "ci/build_docs.sh"
  wheel-build:
    needs: checks
    secrets: inherit
<<<<<<< HEAD
    uses: rapidsai/shared-action-workflows/.github/workflows/wheels-build.yaml@cuda-120-arm
=======
    uses: rapidsai/shared-action-workflows/.github/workflows/wheels-build.yaml@branch-23.12
>>>>>>> e13a8a8f
    with:
      build_type: pull-request
      script: ci/build_wheel.sh
  wheel-tests:
    needs: wheel-build
    secrets: inherit
<<<<<<< HEAD
    uses: rapidsai/shared-action-workflows/.github/workflows/wheels-test.yaml@cuda-120-arm
=======
    uses: rapidsai/shared-action-workflows/.github/workflows/wheels-test.yaml@branch-23.12
>>>>>>> e13a8a8f
    with:
      build_type: pull-request
      script: ci/test_wheel.sh<|MERGE_RESOLUTION|>--- conflicted
+++ resolved
@@ -21,67 +21,40 @@
       - wheel-build
       - wheel-tests
     secrets: inherit
-<<<<<<< HEAD
     uses: rapidsai/shared-action-workflows/.github/workflows/pr-builder.yaml@cuda-120-arm
   checks:
     secrets: inherit
     uses: rapidsai/shared-action-workflows/.github/workflows/checks.yaml@cuda-120-arm
-=======
-    uses: rapidsai/shared-action-workflows/.github/workflows/pr-builder.yaml@branch-23.12
-  checks:
-    secrets: inherit
-    uses: rapidsai/shared-action-workflows/.github/workflows/checks.yaml@branch-23.12
->>>>>>> e13a8a8f
     with:
       enable_check_generated_files: false
   conda-cpp-build:
     needs: checks
     secrets: inherit
-<<<<<<< HEAD
     uses: rapidsai/shared-action-workflows/.github/workflows/conda-cpp-build.yaml@cuda-120-arm
-=======
-    uses: rapidsai/shared-action-workflows/.github/workflows/conda-cpp-build.yaml@branch-23.12
->>>>>>> e13a8a8f
     with:
       build_type: pull-request
   conda-cpp-tests:
     needs: conda-cpp-build
     secrets: inherit
-<<<<<<< HEAD
     uses: rapidsai/shared-action-workflows/.github/workflows/conda-cpp-tests.yaml@cuda-120-arm
-=======
-    uses: rapidsai/shared-action-workflows/.github/workflows/conda-cpp-tests.yaml@branch-23.12
->>>>>>> e13a8a8f
     with:
       build_type: pull-request
   conda-python-build:
     needs: conda-cpp-build
     secrets: inherit
-<<<<<<< HEAD
     uses: rapidsai/shared-action-workflows/.github/workflows/conda-python-build.yaml@cuda-120-arm
-=======
-    uses: rapidsai/shared-action-workflows/.github/workflows/conda-python-build.yaml@branch-23.12
->>>>>>> e13a8a8f
     with:
       build_type: pull-request
   conda-python-tests:
     needs: conda-python-build
     secrets: inherit
-<<<<<<< HEAD
     uses: rapidsai/shared-action-workflows/.github/workflows/conda-python-tests.yaml@cuda-120-arm
-=======
-    uses: rapidsai/shared-action-workflows/.github/workflows/conda-python-tests.yaml@branch-23.12
->>>>>>> e13a8a8f
     with:
       build_type: pull-request
   docs-build:
     needs: conda-python-build
     secrets: inherit
-<<<<<<< HEAD
     uses: rapidsai/shared-action-workflows/.github/workflows/custom-job.yaml@cuda-120-arm
-=======
-    uses: rapidsai/shared-action-workflows/.github/workflows/custom-job.yaml@branch-23.12
->>>>>>> e13a8a8f
     with:
       build_type: pull-request
       node_type: "gpu-v100-latest-1"
@@ -91,22 +64,14 @@
   wheel-build:
     needs: checks
     secrets: inherit
-<<<<<<< HEAD
     uses: rapidsai/shared-action-workflows/.github/workflows/wheels-build.yaml@cuda-120-arm
-=======
-    uses: rapidsai/shared-action-workflows/.github/workflows/wheels-build.yaml@branch-23.12
->>>>>>> e13a8a8f
     with:
       build_type: pull-request
       script: ci/build_wheel.sh
   wheel-tests:
     needs: wheel-build
     secrets: inherit
-<<<<<<< HEAD
     uses: rapidsai/shared-action-workflows/.github/workflows/wheels-test.yaml@cuda-120-arm
-=======
-    uses: rapidsai/shared-action-workflows/.github/workflows/wheels-test.yaml@branch-23.12
->>>>>>> e13a8a8f
     with:
       build_type: pull-request
       script: ci/test_wheel.sh