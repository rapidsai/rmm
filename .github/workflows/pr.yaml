name: pr

on:
  push:
    branches:
      - "pull-request/[0-9]+"

concurrency:
  group: ${{ github.workflow }}-${{ github.ref }}
  cancel-in-progress: true

jobs:
  pr-builder:
    needs:
      - checks
      - conda-cpp-build
      - conda-cpp-tests
      - conda-python-build
      - conda-python-tests
      - docs-build
      - wheel-build
      - wheel-tests
      - devcontainer
    secrets: inherit
<<<<<<< HEAD
    uses: rapidsai/shared-workflows/.github/workflows/pr-builder.yaml@python-3.11
  checks:
    secrets: inherit
    uses: rapidsai/shared-workflows/.github/workflows/checks.yaml@python-3.11
=======
    uses: rapidsai/shared-workflows/.github/workflows/pr-builder.yaml@branch-24.04
  checks:
    secrets: inherit
    uses: rapidsai/shared-workflows/.github/workflows/checks.yaml@branch-24.04
>>>>>>> 76bd29d1
    with:
      enable_check_generated_files: false
  conda-cpp-build:
    needs: checks
    secrets: inherit
<<<<<<< HEAD
    uses: rapidsai/shared-workflows/.github/workflows/conda-cpp-build.yaml@python-3.11
=======
    uses: rapidsai/shared-workflows/.github/workflows/conda-cpp-build.yaml@branch-24.04
>>>>>>> 76bd29d1
    with:
      build_type: pull-request
  conda-cpp-tests:
    needs: conda-cpp-build
    secrets: inherit
<<<<<<< HEAD
    uses: rapidsai/shared-workflows/.github/workflows/conda-cpp-tests.yaml@python-3.11
=======
    uses: rapidsai/shared-workflows/.github/workflows/conda-cpp-tests.yaml@branch-24.04
>>>>>>> 76bd29d1
    with:
      build_type: pull-request
  conda-python-build:
    needs: conda-cpp-build
    secrets: inherit
<<<<<<< HEAD
    uses: rapidsai/shared-workflows/.github/workflows/conda-python-build.yaml@python-3.11
=======
    uses: rapidsai/shared-workflows/.github/workflows/conda-python-build.yaml@branch-24.04
>>>>>>> 76bd29d1
    with:
      build_type: pull-request
  conda-python-tests:
    needs: conda-python-build
    secrets: inherit
<<<<<<< HEAD
    uses: rapidsai/shared-workflows/.github/workflows/conda-python-tests.yaml@python-3.11
=======
    uses: rapidsai/shared-workflows/.github/workflows/conda-python-tests.yaml@branch-24.04
>>>>>>> 76bd29d1
    with:
      build_type: pull-request
  docs-build:
    needs: conda-python-build
    secrets: inherit
<<<<<<< HEAD
    uses: rapidsai/shared-workflows/.github/workflows/custom-job.yaml@python-3.11
=======
    uses: rapidsai/shared-workflows/.github/workflows/custom-job.yaml@branch-24.04
>>>>>>> 76bd29d1
    with:
      build_type: pull-request
      node_type: "gpu-v100-latest-1"
      arch: "amd64"
      container_image: "rapidsai/ci-conda:latest"
      run_script: "ci/build_docs.sh"
  wheel-build:
    needs: checks
    secrets: inherit
<<<<<<< HEAD
    uses: rapidsai/shared-workflows/.github/workflows/wheels-build.yaml@python-3.11
=======
    uses: rapidsai/shared-workflows/.github/workflows/wheels-build.yaml@branch-24.04
>>>>>>> 76bd29d1
    with:
      build_type: pull-request
      script: ci/build_wheel.sh
  wheel-tests:
    needs: wheel-build
    secrets: inherit
<<<<<<< HEAD
    uses: rapidsai/shared-workflows/.github/workflows/wheels-test.yaml@python-3.11
=======
    uses: rapidsai/shared-workflows/.github/workflows/wheels-test.yaml@branch-24.04
>>>>>>> 76bd29d1
    with:
      build_type: pull-request
      script: ci/test_wheel.sh
  devcontainer:
    secrets: inherit
<<<<<<< HEAD
    uses: rapidsai/shared-workflows/.github/workflows/build-in-devcontainer.yaml@python-3.11
=======
    uses: rapidsai/shared-workflows/.github/workflows/build-in-devcontainer.yaml@branch-24.04
>>>>>>> 76bd29d1
    with:
      build_command: |
        sccache -z;
        build-all -DBUILD_BENCHMARKS=ON --verbose;
        sccache -s;<|MERGE_RESOLUTION|>--- conflicted
+++ resolved
@@ -22,67 +22,40 @@
       - wheel-tests
       - devcontainer
     secrets: inherit
-<<<<<<< HEAD
-    uses: rapidsai/shared-workflows/.github/workflows/pr-builder.yaml@python-3.11
-  checks:
-    secrets: inherit
-    uses: rapidsai/shared-workflows/.github/workflows/checks.yaml@python-3.11
-=======
     uses: rapidsai/shared-workflows/.github/workflows/pr-builder.yaml@branch-24.04
   checks:
     secrets: inherit
     uses: rapidsai/shared-workflows/.github/workflows/checks.yaml@branch-24.04
->>>>>>> 76bd29d1
     with:
       enable_check_generated_files: false
   conda-cpp-build:
     needs: checks
     secrets: inherit
-<<<<<<< HEAD
-    uses: rapidsai/shared-workflows/.github/workflows/conda-cpp-build.yaml@python-3.11
-=======
     uses: rapidsai/shared-workflows/.github/workflows/conda-cpp-build.yaml@branch-24.04
->>>>>>> 76bd29d1
     with:
       build_type: pull-request
   conda-cpp-tests:
     needs: conda-cpp-build
     secrets: inherit
-<<<<<<< HEAD
-    uses: rapidsai/shared-workflows/.github/workflows/conda-cpp-tests.yaml@python-3.11
-=======
     uses: rapidsai/shared-workflows/.github/workflows/conda-cpp-tests.yaml@branch-24.04
->>>>>>> 76bd29d1
     with:
       build_type: pull-request
   conda-python-build:
     needs: conda-cpp-build
     secrets: inherit
-<<<<<<< HEAD
-    uses: rapidsai/shared-workflows/.github/workflows/conda-python-build.yaml@python-3.11
-=======
     uses: rapidsai/shared-workflows/.github/workflows/conda-python-build.yaml@branch-24.04
->>>>>>> 76bd29d1
     with:
       build_type: pull-request
   conda-python-tests:
     needs: conda-python-build
     secrets: inherit
-<<<<<<< HEAD
-    uses: rapidsai/shared-workflows/.github/workflows/conda-python-tests.yaml@python-3.11
-=======
     uses: rapidsai/shared-workflows/.github/workflows/conda-python-tests.yaml@branch-24.04
->>>>>>> 76bd29d1
     with:
       build_type: pull-request
   docs-build:
     needs: conda-python-build
     secrets: inherit
-<<<<<<< HEAD
-    uses: rapidsai/shared-workflows/.github/workflows/custom-job.yaml@python-3.11
-=======
     uses: rapidsai/shared-workflows/.github/workflows/custom-job.yaml@branch-24.04
->>>>>>> 76bd29d1
     with:
       build_type: pull-request
       node_type: "gpu-v100-latest-1"
@@ -92,32 +65,20 @@
   wheel-build:
     needs: checks
     secrets: inherit
-<<<<<<< HEAD
-    uses: rapidsai/shared-workflows/.github/workflows/wheels-build.yaml@python-3.11
-=======
     uses: rapidsai/shared-workflows/.github/workflows/wheels-build.yaml@branch-24.04
->>>>>>> 76bd29d1
     with:
       build_type: pull-request
       script: ci/build_wheel.sh
   wheel-tests:
     needs: wheel-build
     secrets: inherit
-<<<<<<< HEAD
-    uses: rapidsai/shared-workflows/.github/workflows/wheels-test.yaml@python-3.11
-=======
     uses: rapidsai/shared-workflows/.github/workflows/wheels-test.yaml@branch-24.04
->>>>>>> 76bd29d1
     with:
       build_type: pull-request
       script: ci/test_wheel.sh
   devcontainer:
     secrets: inherit
-<<<<<<< HEAD
-    uses: rapidsai/shared-workflows/.github/workflows/build-in-devcontainer.yaml@python-3.11
-=======
     uses: rapidsai/shared-workflows/.github/workflows/build-in-devcontainer.yaml@branch-24.04
->>>>>>> 76bd29d1
     with:
       build_command: |
         sccache -z;
