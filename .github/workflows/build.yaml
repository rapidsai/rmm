--- conflicted
+++ resolved
@@ -28,11 +28,7 @@
 jobs:
   cpp-build:
     secrets: inherit
-<<<<<<< HEAD
-    uses: rapidsai/shared-workflows/.github/workflows/conda-cpp-build.yaml@branch-25.04
-=======
     uses: rapidsai/shared-workflows/.github/workflows/conda-cpp-build.yaml@cuda-12.8.0
->>>>>>> 401483cc
     with:
       build_type: ${{ inputs.build_type || 'branch' }}
       branch: ${{ inputs.branch }}
@@ -41,11 +37,7 @@
   python-build:
     needs: [cpp-build]
     secrets: inherit
-<<<<<<< HEAD
-    uses: rapidsai/shared-workflows/.github/workflows/conda-python-build.yaml@branch-25.04
-=======
     uses: rapidsai/shared-workflows/.github/workflows/conda-python-build.yaml@cuda-12.8.0
->>>>>>> 401483cc
     with:
       build_type: ${{ inputs.build_type || 'branch' }}
       branch: ${{ inputs.branch }}
@@ -54,11 +46,7 @@
   upload-conda:
     needs: [cpp-build, python-build]
     secrets: inherit
-<<<<<<< HEAD
-    uses: rapidsai/shared-workflows/.github/workflows/conda-upload-packages.yaml@branch-25.04
-=======
     uses: rapidsai/shared-workflows/.github/workflows/conda-upload-packages.yaml@cuda-12.8.0
->>>>>>> 401483cc
     with:
       build_type: ${{ inputs.build_type || 'branch' }}
       branch: ${{ inputs.branch }}
@@ -68,11 +56,7 @@
     if: github.ref_type == 'branch'
     needs: python-build
     secrets: inherit
-<<<<<<< HEAD
-    uses: rapidsai/shared-workflows/.github/workflows/custom-job.yaml@branch-25.04
-=======
     uses: rapidsai/shared-workflows/.github/workflows/custom-job.yaml@cuda-12.8.0
->>>>>>> 401483cc
     with:
       build_type: ${{ inputs.build_type || 'branch' }}
       branch: ${{ inputs.branch }}
@@ -84,11 +68,7 @@
       run_script: "ci/build_docs.sh"
   wheel-build-cpp:
     secrets: inherit
-<<<<<<< HEAD
-    uses: rapidsai/shared-workflows/.github/workflows/wheels-build.yaml@branch-25.04
-=======
     uses: rapidsai/shared-workflows/.github/workflows/wheels-build.yaml@cuda-12.8.0
->>>>>>> 401483cc
     with:
       matrix_filter: group_by([.ARCH, (.CUDA_VER|split(".")|map(tonumber)|.[0])]) | map(max_by(.PY_VER|split(".")|map(tonumber)))
       build_type: ${{ inputs.build_type || 'branch' }}
@@ -99,11 +79,7 @@
   wheel-build-python:
     needs: wheel-build-cpp
     secrets: inherit
-<<<<<<< HEAD
-    uses: rapidsai/shared-workflows/.github/workflows/wheels-build.yaml@branch-25.04
-=======
     uses: rapidsai/shared-workflows/.github/workflows/wheels-build.yaml@cuda-12.8.0
->>>>>>> 401483cc
     with:
       build_type: ${{ inputs.build_type || 'branch' }}
       branch: ${{ inputs.branch }}
@@ -113,11 +89,7 @@
   wheel-publish-cpp:
     needs: wheel-build-cpp
     secrets: inherit
-<<<<<<< HEAD
-    uses: rapidsai/shared-workflows/.github/workflows/wheels-publish.yaml@branch-25.04
-=======
     uses: rapidsai/shared-workflows/.github/workflows/wheels-publish.yaml@cuda-12.8.0
->>>>>>> 401483cc
     with:
       build_type: ${{ inputs.build_type || 'branch' }}
       branch: ${{ inputs.branch }}
@@ -128,11 +100,7 @@
   wheel-publish-python:
     needs: wheel-build-python
     secrets: inherit
-<<<<<<< HEAD
-    uses: rapidsai/shared-workflows/.github/workflows/wheels-publish.yaml@branch-25.04
-=======
     uses: rapidsai/shared-workflows/.github/workflows/wheels-publish.yaml@cuda-12.8.0
->>>>>>> 401483cc
     with:
       build_type: ${{ inputs.build_type || 'branch' }}
       branch: ${{ inputs.branch }}
