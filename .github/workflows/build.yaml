name: build

on:
  push:
    branches:
      - "branch-*"
    tags:
      - v[0-9][0-9].[0-9][0-9].[0-9][0-9]
  workflow_dispatch:
    inputs:
      branch:
        required: true
        type: string
      date:
        required: true
        type: string
      sha:
        required: true
        type: string
      build_type:
        type: string
        default: nightly

concurrency:
  group: ${{ github.workflow }}-${{ github.ref }}-${{ github.event_name }}
  cancel-in-progress: true

jobs:
  telemetry-setup:
    runs-on: ubuntu-latest
    continue-on-error: true
    env:
      OTEL_SERVICE_NAME: "build-rmm"
    steps:
      - name: Telemetry setup
        # This gate is here and not at the job level because we need the job to not be skipped,
        # since other jobs depend on it.
        if: ${{ vars.TELEMETRY_ENABLED == 'true' }}
        uses: rapidsai/shared-actions/telemetry-dispatch-stash-base-env-vars@main
  cpp-build:
    needs: [telemetry-setup]
    secrets: inherit
<<<<<<< HEAD
    uses: rapidsai/shared-workflows/.github/workflows/conda-cpp-build.yaml@python-3.13
=======
    uses: rapidsai/shared-workflows/.github/workflows/conda-cpp-build.yaml@branch-25.06
>>>>>>> 605feb45
    with:
      build_type: ${{ inputs.build_type || 'branch' }}
      branch: ${{ inputs.branch }}
      date: ${{ inputs.date }}
      sha: ${{ inputs.sha }}
  python-build:
    needs: [telemetry-setup, cpp-build]
    secrets: inherit
<<<<<<< HEAD
    uses: rapidsai/shared-workflows/.github/workflows/conda-python-build.yaml@python-3.13
=======
    uses: rapidsai/shared-workflows/.github/workflows/conda-python-build.yaml@branch-25.06
>>>>>>> 605feb45
    with:
      build_type: ${{ inputs.build_type || 'branch' }}
      branch: ${{ inputs.branch }}
      date: ${{ inputs.date }}
      sha: ${{ inputs.sha }}
  upload-conda:
    needs: [cpp-build, python-build]
    secrets: inherit
<<<<<<< HEAD
    uses: rapidsai/shared-workflows/.github/workflows/conda-upload-packages.yaml@python-3.13
=======
    uses: rapidsai/shared-workflows/.github/workflows/conda-upload-packages.yaml@branch-25.06
>>>>>>> 605feb45
    with:
      build_type: ${{ inputs.build_type || 'branch' }}
      branch: ${{ inputs.branch }}
      date: ${{ inputs.date }}
      sha: ${{ inputs.sha }}
  docs-build:
    if: github.ref_type == 'branch'
    needs: [python-build]
    secrets: inherit
<<<<<<< HEAD
    uses: rapidsai/shared-workflows/.github/workflows/custom-job.yaml@python-3.13
=======
    uses: rapidsai/shared-workflows/.github/workflows/custom-job.yaml@branch-25.06
>>>>>>> 605feb45
    with:
      build_type: ${{ inputs.build_type || 'branch' }}
      branch: ${{ inputs.branch }}
      sha: ${{ inputs.sha }}
      date: ${{ inputs.date }}
      node_type: "gpu-l4-latest-1"
      arch: "amd64"
      container_image: "rapidsai/ci-conda:latest"
      run_script: "ci/build_docs.sh"
  wheel-build-cpp:
    needs: [telemetry-setup]
    secrets: inherit
<<<<<<< HEAD
    uses: rapidsai/shared-workflows/.github/workflows/wheels-build.yaml@python-3.13
=======
    uses: rapidsai/shared-workflows/.github/workflows/wheels-build.yaml@branch-25.06
>>>>>>> 605feb45
    with:
      matrix_filter: group_by([.ARCH, (.CUDA_VER|split(".")|map(tonumber)|.[0])]) | map(max_by(.PY_VER|split(".")|map(tonumber)))
      build_type: ${{ inputs.build_type || 'branch' }}
      branch: ${{ inputs.branch }}
      sha: ${{ inputs.sha }}
      date: ${{ inputs.date }}
      script: ci/build_wheel_cpp.sh
      package-name: rmm
      package-type: cpp
  wheel-build-python:
    needs: [telemetry-setup, wheel-build-cpp]
    secrets: inherit
<<<<<<< HEAD
    uses: rapidsai/shared-workflows/.github/workflows/wheels-build.yaml@python-3.13
=======
    uses: rapidsai/shared-workflows/.github/workflows/wheels-build.yaml@branch-25.06
>>>>>>> 605feb45
    with:
      build_type: ${{ inputs.build_type || 'branch' }}
      branch: ${{ inputs.branch }}
      sha: ${{ inputs.sha }}
      date: ${{ inputs.date }}
      script: ci/build_wheel_python.sh
      package-name: rmm
      package-type: python
  wheel-publish-cpp:
    needs: wheel-build-cpp
    secrets: inherit
<<<<<<< HEAD
    uses: rapidsai/shared-workflows/.github/workflows/wheels-publish.yaml@python-3.13
=======
    uses: rapidsai/shared-workflows/.github/workflows/wheels-publish.yaml@branch-25.06
>>>>>>> 605feb45
    with:
      build_type: ${{ inputs.build_type || 'branch' }}
      branch: ${{ inputs.branch }}
      sha: ${{ inputs.sha }}
      date: ${{ inputs.date }}
      package-name: rmm
      package-type: cpp
  wheel-publish-python:
    needs: wheel-build-python
    secrets: inherit
<<<<<<< HEAD
    uses: rapidsai/shared-workflows/.github/workflows/wheels-publish.yaml@python-3.13
=======
    uses: rapidsai/shared-workflows/.github/workflows/wheels-publish.yaml@branch-25.06
>>>>>>> 605feb45
    with:
      build_type: ${{ inputs.build_type || 'branch' }}
      branch: ${{ inputs.branch }}
      sha: ${{ inputs.sha }}
      date: ${{ inputs.date }}
      package-name: rmm
      package-type: python
  telemetry-summarize:
    # This job must use a self-hosted runner to record telemetry traces.
    runs-on: linux-amd64-cpu4
    needs: [wheel-publish-cpp, wheel-publish-python, upload-conda, docs-build]
    if: ${{ vars.TELEMETRY_ENABLED == 'true' && !cancelled() }}
    continue-on-error: true
    steps:
      - name: Telemetry summarize
        uses: rapidsai/shared-actions/telemetry-dispatch-summarize@main<|MERGE_RESOLUTION|>--- conflicted
+++ resolved
@@ -40,11 +40,7 @@
   cpp-build:
     needs: [telemetry-setup]
     secrets: inherit
-<<<<<<< HEAD
     uses: rapidsai/shared-workflows/.github/workflows/conda-cpp-build.yaml@python-3.13
-=======
-    uses: rapidsai/shared-workflows/.github/workflows/conda-cpp-build.yaml@branch-25.06
->>>>>>> 605feb45
     with:
       build_type: ${{ inputs.build_type || 'branch' }}
       branch: ${{ inputs.branch }}
@@ -53,11 +49,7 @@
   python-build:
     needs: [telemetry-setup, cpp-build]
     secrets: inherit
-<<<<<<< HEAD
     uses: rapidsai/shared-workflows/.github/workflows/conda-python-build.yaml@python-3.13
-=======
-    uses: rapidsai/shared-workflows/.github/workflows/conda-python-build.yaml@branch-25.06
->>>>>>> 605feb45
     with:
       build_type: ${{ inputs.build_type || 'branch' }}
       branch: ${{ inputs.branch }}
@@ -66,11 +58,7 @@
   upload-conda:
     needs: [cpp-build, python-build]
     secrets: inherit
-<<<<<<< HEAD
     uses: rapidsai/shared-workflows/.github/workflows/conda-upload-packages.yaml@python-3.13
-=======
-    uses: rapidsai/shared-workflows/.github/workflows/conda-upload-packages.yaml@branch-25.06
->>>>>>> 605feb45
     with:
       build_type: ${{ inputs.build_type || 'branch' }}
       branch: ${{ inputs.branch }}
@@ -80,11 +68,7 @@
     if: github.ref_type == 'branch'
     needs: [python-build]
     secrets: inherit
-<<<<<<< HEAD
     uses: rapidsai/shared-workflows/.github/workflows/custom-job.yaml@python-3.13
-=======
-    uses: rapidsai/shared-workflows/.github/workflows/custom-job.yaml@branch-25.06
->>>>>>> 605feb45
     with:
       build_type: ${{ inputs.build_type || 'branch' }}
       branch: ${{ inputs.branch }}
@@ -97,11 +81,7 @@
   wheel-build-cpp:
     needs: [telemetry-setup]
     secrets: inherit
-<<<<<<< HEAD
     uses: rapidsai/shared-workflows/.github/workflows/wheels-build.yaml@python-3.13
-=======
-    uses: rapidsai/shared-workflows/.github/workflows/wheels-build.yaml@branch-25.06
->>>>>>> 605feb45
     with:
       matrix_filter: group_by([.ARCH, (.CUDA_VER|split(".")|map(tonumber)|.[0])]) | map(max_by(.PY_VER|split(".")|map(tonumber)))
       build_type: ${{ inputs.build_type || 'branch' }}
@@ -114,11 +94,7 @@
   wheel-build-python:
     needs: [telemetry-setup, wheel-build-cpp]
     secrets: inherit
-<<<<<<< HEAD
     uses: rapidsai/shared-workflows/.github/workflows/wheels-build.yaml@python-3.13
-=======
-    uses: rapidsai/shared-workflows/.github/workflows/wheels-build.yaml@branch-25.06
->>>>>>> 605feb45
     with:
       build_type: ${{ inputs.build_type || 'branch' }}
       branch: ${{ inputs.branch }}
@@ -130,11 +106,7 @@
   wheel-publish-cpp:
     needs: wheel-build-cpp
     secrets: inherit
-<<<<<<< HEAD
     uses: rapidsai/shared-workflows/.github/workflows/wheels-publish.yaml@python-3.13
-=======
-    uses: rapidsai/shared-workflows/.github/workflows/wheels-publish.yaml@branch-25.06
->>>>>>> 605feb45
     with:
       build_type: ${{ inputs.build_type || 'branch' }}
       branch: ${{ inputs.branch }}
@@ -145,11 +117,7 @@
   wheel-publish-python:
     needs: wheel-build-python
     secrets: inherit
-<<<<<<< HEAD
     uses: rapidsai/shared-workflows/.github/workflows/wheels-publish.yaml@python-3.13
-=======
-    uses: rapidsai/shared-workflows/.github/workflows/wheels-publish.yaml@branch-25.06
->>>>>>> 605feb45
     with:
       build_type: ${{ inputs.build_type || 'branch' }}
       branch: ${{ inputs.branch }}
