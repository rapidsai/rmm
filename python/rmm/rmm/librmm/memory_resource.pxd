# Copyright (c) 2020-2025, NVIDIA CORPORATION.
#
# Licensed under the Apache License, Version 2.0 (the "License");
# you may not use this file except in compliance with the License.
# You may obtain a copy of the License at
#
#     http://www.apache.org/licenses/LICENSE-2.0
#
# Unless required by applicable law or agreed to in writing, software
# distributed under the License is distributed on an "AS IS" BASIS,
# WITHOUT WARRANTIES OR CONDITIONS OF ANY KIND, either express or implied.
# See the License for the specific language governing permissions and
# limitations under the License.

# This import is needed for Cython typing in translate_python_except_to_cpp
# See https://github.com/cython/cython/issues/5589
from builtins import BaseException

from libc.stddef cimport size_t
from libc.stdint cimport int8_t, int32_t, int64_t
from libcpp cimport bool
from libcpp.optional cimport optional
from libcpp.pair cimport pair
from libcpp.string cimport string

from cuda.bindings.cyruntime cimport cudaMemPool_t

from rmm.librmm.cuda_stream_view cimport cuda_stream_view
from rmm.librmm.memory_resource cimport device_memory_resource


cdef extern from "rmm/mr/device/device_memory_resource.hpp" \
        namespace "rmm::mr" nogil:
    cdef cppclass device_memory_resource:
        void* allocate(size_t bytes) except +
        void* allocate(size_t bytes, cuda_stream_view stream) except +
        void deallocate(void* ptr, size_t bytes) except +
        void deallocate(
            void* ptr,
            size_t bytes,
            cuda_stream_view stream
        ) except +

cdef extern from "rmm/cuda_device.hpp" namespace "rmm" nogil:
    size_t percent_of_free_device_memory(int percent) except +
    pair[size_t, size_t] available_device_memory() except +

# Transparent handle of a C++ exception
ctypedef pair[int, string] CppExcept

cdef inline CppExcept translate_python_except_to_cpp(err: BaseException) noexcept:
    """Translate a Python exception into a C++ exception handle

    The returned exception handle can then be thrown by `throw_cpp_except()`,
    which MUST be done without holding the GIL.

    This is useful when C++ calls a Python function and needs to catch or
    propagate exceptions.
    """
    if isinstance(err, MemoryError):
        return CppExcept(0, str.encode(str(err)))
    return CppExcept(-1, str.encode(str(err)))

# Implementation of `throw_cpp_except()`, which throws a given `CppExcept`.
# This function MUST be called without the GIL otherwise the thrown C++
# exception are translated back into a Python exception.
cdef extern from *:
    """
    #include <stdexcept>
    #include <utility>

    void throw_cpp_except(std::pair<int, std::string> res) {
        switch(res.first) {
            case 0:
                throw rmm::out_of_memory(res.second);
            default:
                throw std::runtime_error(res.second);
        }
    }
    """
    void throw_cpp_except(CppExcept) nogil


cdef extern from "rmm/mr/device/cuda_memory_resource.hpp" \
        namespace "rmm::mr" nogil:
    cdef cppclass cuda_memory_resource(device_memory_resource):
        cuda_memory_resource() except +

cdef extern from "rmm/mr/device/managed_memory_resource.hpp" \
        namespace "rmm::mr" nogil:
    cdef cppclass managed_memory_resource(device_memory_resource):
        managed_memory_resource() except +

cdef extern from "rmm/mr/device/system_memory_resource.hpp" \
        namespace "rmm::mr" nogil:
    cdef cppclass system_memory_resource(device_memory_resource):
        system_memory_resource() except +

cdef extern from "rmm/mr/device/sam_headroom_memory_resource.hpp" \
        namespace "rmm::mr" nogil:
    cdef cppclass sam_headroom_memory_resource(device_memory_resource):
        sam_headroom_memory_resource(size_t headroom) except +

cdef extern from "rmm/mr/device/cuda_async_memory_resource.hpp" \
        namespace "rmm::mr" nogil:

    cdef cppclass cuda_async_memory_resource(device_memory_resource):
        cuda_async_memory_resource(
            optional[size_t] initial_pool_size,
            optional[size_t] release_threshold,
            optional[allocation_handle_type] export_handle_type) except +

<<<<<<< HEAD
=======
cdef extern from "rmm/mr/device/cuda_async_view_memory_resource.hpp" \
        namespace "rmm::mr" nogil:

    cdef cppclass cuda_async_view_memory_resource(device_memory_resource):
        cuda_async_view_memory_resource(
            cudaMemPool_t pool_handle) except +
        cudaMemPool_t pool_handle() const

# TODO: when we adopt Cython 3.0 use enum class
>>>>>>> 605feb45
cdef extern from "rmm/mr/device/cuda_async_memory_resource.hpp" \
        namespace \
        "rmm::mr::cuda_async_memory_resource" \
        nogil:
    cpdef enum class allocation_handle_type(int32_t):
        none
        posix_file_descriptor
        win32
        win32_kmt
        fabric


cdef extern from "rmm/mr/device/pool_memory_resource.hpp" \
        namespace "rmm::mr" nogil:
    cdef cppclass pool_memory_resource[Upstream](device_memory_resource):
        pool_memory_resource(
            Upstream* upstream_mr,
            size_t initial_pool_size,
            optional[size_t] maximum_pool_size) except +
        size_t pool_size()

cdef extern from "rmm/mr/device/arena_memory_resource.hpp" \
        namespace "rmm::mr" nogil:
    cdef cppclass arena_memory_resource[Upstream](device_memory_resource):
        arena_memory_resource(
            Upstream* upstream_mr,
            optional[size_t] arena_size,
            bool dump_log_on_failure
        ) except +

cdef extern from "rmm/mr/device/fixed_size_memory_resource.hpp" \
        namespace "rmm::mr" nogil:
    cdef cppclass fixed_size_memory_resource[Upstream](device_memory_resource):
        fixed_size_memory_resource(
            Upstream* upstream_mr,
            size_t block_size,
            size_t block_to_preallocate) except +

cdef extern from "rmm/mr/device/callback_memory_resource.hpp" \
        namespace "rmm::mr" nogil:
    ctypedef void* (*allocate_callback_t)(size_t, cuda_stream_view, void*)
    ctypedef void (*deallocate_callback_t)(void*, size_t, cuda_stream_view, void*)

    cdef cppclass callback_memory_resource(device_memory_resource):
        callback_memory_resource(
            allocate_callback_t allocate_callback,
            deallocate_callback_t deallocate_callback,
            void* allocate_callback_arg,
            void* deallocate_callback_arg
        ) except +

cdef extern from "rmm/mr/device/binning_memory_resource.hpp" \
        namespace "rmm::mr" nogil:
    cdef cppclass binning_memory_resource[Upstream](device_memory_resource):
        binning_memory_resource(Upstream* upstream_mr) except +
        binning_memory_resource(
            Upstream* upstream_mr,
            int8_t min_size_exponent,
            int8_t max_size_exponent) except +

        void add_bin(size_t allocation_size) except +
        void add_bin(
            size_t allocation_size,
            device_memory_resource* bin_resource) except +

cdef extern from "rmm/mr/device/limiting_resource_adaptor.hpp" \
        namespace "rmm::mr" nogil:
    cdef cppclass limiting_resource_adaptor[Upstream](device_memory_resource):
        limiting_resource_adaptor(
            Upstream* upstream_mr,
            size_t allocation_limit) except +

        size_t get_allocated_bytes() except +
        size_t get_allocation_limit() except +

cdef extern from "rmm/mr/device/logging_resource_adaptor.hpp" \
        namespace "rmm::mr" nogil:
    cdef cppclass logging_resource_adaptor[Upstream](device_memory_resource):
        logging_resource_adaptor(
            Upstream* upstream_mr,
            string filename) except +

        void flush() except +

cdef extern from "rmm/mr/device/statistics_resource_adaptor.hpp" \
        namespace "rmm::mr" nogil:
    cdef cppclass statistics_resource_adaptor[Upstream](device_memory_resource):
        struct counter:
            counter()

            int64_t value
            int64_t peak
            int64_t total

        statistics_resource_adaptor(Upstream* upstream_mr) except +

        counter get_bytes_counter() except +
        counter get_allocations_counter() except +
        pair[counter, counter] pop_counters() except +
        pair[counter, counter] push_counters() except +

cdef extern from "rmm/mr/device/tracking_resource_adaptor.hpp" \
        namespace "rmm::mr" nogil:
    cdef cppclass tracking_resource_adaptor[Upstream](device_memory_resource):
        tracking_resource_adaptor(
            Upstream* upstream_mr,
            bool capture_stacks) except +

        size_t get_allocated_bytes() except +
        string get_outstanding_allocations_str() except +
        void log_outstanding_allocations() except +

cdef extern from "rmm/mr/device/failure_callback_resource_adaptor.hpp" \
        namespace "rmm::mr" nogil:
    ctypedef bool (*failure_callback_t)(size_t, void*)
    cdef cppclass failure_callback_resource_adaptor[Upstream](
        device_memory_resource
    ):
        failure_callback_resource_adaptor(
            Upstream* upstream_mr,
            failure_callback_t callback,
            void* callback_arg
        ) except +

cdef extern from "rmm/mr/device/prefetch_resource_adaptor.hpp" \
        namespace "rmm::mr" nogil:
    cdef cppclass prefetch_resource_adaptor[Upstream](device_memory_resource):
        prefetch_resource_adaptor(Upstream* upstream_mr) except +<|MERGE_RESOLUTION|>--- conflicted
+++ resolved
@@ -110,8 +110,6 @@
             optional[size_t] release_threshold,
             optional[allocation_handle_type] export_handle_type) except +
 
-<<<<<<< HEAD
-=======
 cdef extern from "rmm/mr/device/cuda_async_view_memory_resource.hpp" \
         namespace "rmm::mr" nogil:
 
@@ -120,8 +118,6 @@
             cudaMemPool_t pool_handle) except +
         cudaMemPool_t pool_handle() const
 
-# TODO: when we adopt Cython 3.0 use enum class
->>>>>>> 605feb45
 cdef extern from "rmm/mr/device/cuda_async_memory_resource.hpp" \
         namespace \
         "rmm::mr::cuda_async_memory_resource" \
