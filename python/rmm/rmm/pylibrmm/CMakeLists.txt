--- conflicted
+++ resolved
@@ -5,12 +5,8 @@
 # cmake-format: on
 # =============================================================================
 
-<<<<<<< HEAD
 set(cython_sources cuda_stream.pyx cuda_stream_pool.pyx device_buffer.pyx logger.pyx helper.pyx
-                   stream.pyx)
-=======
-set(cython_sources device_buffer.pyx logger.pyx cuda_stream.pyx helper.pyx stream.pyx utils.pyx)
->>>>>>> 613590bc
+                   stream.pyx utils.pyx)
 set(linked_libraries rmm::rmm)
 
 # Build all of the Cython targets
