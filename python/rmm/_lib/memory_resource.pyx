--- conflicted
+++ resolved
@@ -427,7 +427,9 @@
     cpdef get_file_name(self):
         return self._log_file_name
 
-<<<<<<< HEAD
+    def __dealloc__(self):
+        self.c_obj.reset()
+
 # Helper function to convert allocation_counts to a dict
 cdef dict _allocation_counts_to_dict(
         tracking_resource_adaptor_wrapper.allocation_counts counts):
@@ -461,10 +463,6 @@
         return (<tracking_resource_adaptor_wrapper*>(
             self.c_obj.get())
         )[0].get_outstanding_allocations_str().decode('UTF-8')
-=======
-    def __dealloc__(self):
-        self.c_obj.reset()
->>>>>>> c23c3224
 
 
 class KeyInitializedDefaultDict(defaultdict):
@@ -619,11 +617,7 @@
     return type(get_per_device_resource(device))
 
 
-<<<<<<< HEAD
-cpdef MemoryResource get_current_device_resource():
-=======
 cpdef DeviceMemoryResource get_current_device_resource():
->>>>>>> c23c3224
     """
     Get the memory resource used for RMM device allocations on the current
     device.
