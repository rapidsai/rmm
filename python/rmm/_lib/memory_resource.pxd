# Copyright (c) 2020, NVIDIA CORPORATION.

from libcpp cimport bool
from libc.stdint cimport int8_t
from libcpp.memory cimport shared_ptr
from libcpp.string cimport string
from libcpp.vector cimport vector


cdef extern from "rmm/mr/device/device_memory_resource.hpp" \
        namespace "rmm::mr" nogil:
    cdef cppclass device_memory_resource:
        pass

cdef class DeviceMemoryResource:
    cdef shared_ptr[device_memory_resource] c_obj

    cdef device_memory_resource* get_mr(self)

<<<<<<< HEAD
cdef extern from "memory_resource_wrappers.hpp" nogil:
    cdef cppclass device_memory_resource_wrapper:
        shared_ptr[device_memory_resource_wrapper] get_mr() except +

    cdef cppclass default_memory_resource_wrapper(
        device_memory_resource_wrapper
    ):
        default_memory_resource_wrapper(int device) except +

    cdef cppclass cuda_memory_resource_wrapper(device_memory_resource_wrapper):
        cuda_memory_resource_wrapper() except +

    cdef cppclass managed_memory_resource_wrapper(
        device_memory_resource_wrapper
    ):
        managed_memory_resource_wrapper() except +

    cdef cppclass pool_memory_resource_wrapper(device_memory_resource_wrapper):
        pool_memory_resource_wrapper(
            shared_ptr[device_memory_resource_wrapper] upstream_mr,
            size_t initial_pool_size,
            size_t maximum_pool_size
        ) except +

    cdef cppclass fixed_size_memory_resource_wrapper(
        device_memory_resource_wrapper
    ):
        fixed_size_memory_resource_wrapper(
            shared_ptr[device_memory_resource_wrapper] upstream_mr,
            size_t block_size,
            size_t blocks_to_preallocate
        ) except +

    cdef cppclass binning_memory_resource_wrapper(
        device_memory_resource_wrapper
    ):
        binning_memory_resource_wrapper(
            shared_ptr[device_memory_resource_wrapper] upstream_mr
        ) except +
        binning_memory_resource_wrapper(
            shared_ptr[device_memory_resource_wrapper] upstream_mr,
            int8_t min_size_exponent,
            int8_t max_size_exponent
        ) except +
        void add_bin(
            size_t allocation_size,
            shared_ptr[device_memory_resource_wrapper] bin_mr
        ) except +
        void add_bin(
            size_t allocation_size
        ) except +

    cdef cppclass logging_resource_adaptor_wrapper(
        device_memory_resource_wrapper
    ):
        logging_resource_adaptor_wrapper(
            shared_ptr[device_memory_resource_wrapper] upstream_mr,
            string filename
        ) except +
        void flush() except +

    cdef cppclass thread_safe_resource_adaptor_wrapper(
        device_memory_resource_wrapper
    ):
        thread_safe_resource_adaptor_wrapper(
            shared_ptr[device_memory_resource_wrapper] upstream_mr,
        ) except +

    void set_per_device_resource(
        int device,
        shared_ptr[device_memory_resource_wrapper] new_resource
    ) except +

    cdef cppclass tracking_resource_adaptor_wrapper(
        device_memory_resource_wrapper
    ):
        struct allocation_counts:
            allocation_counts()

            ssize_t current_bytes
            ssize_t current_count
            ssize_t peak_bytes
            ssize_t peak_count
            size_t total_bytes
            size_t total_count

        tracking_resource_adaptor_wrapper(
            shared_ptr[device_memory_resource_wrapper] upstream_mr,
            bool capture_stacks
        ) except +

        allocation_counts get_allocation_counts() except +
        string get_outstanding_allocations_str() except +


cdef class MemoryResource:
    cdef shared_ptr[device_memory_resource_wrapper] c_obj

cdef class CudaMemoryResource(MemoryResource):
=======
cdef class UpstreamResourceAdaptor(DeviceMemoryResource):
    cdef readonly DeviceMemoryResource upstream_mr

    cpdef DeviceMemoryResource get_upstream(self)

cdef class CudaMemoryResource(DeviceMemoryResource):
    pass

cdef class ManagedMemoryResource(DeviceMemoryResource):
>>>>>>> c23c3224
    pass

cdef class CudaAsyncMemoryResource(DeviceMemoryResource):
    pass

cdef class PoolMemoryResource(UpstreamResourceAdaptor):
    pass

cdef class FixedSizeMemoryResource(UpstreamResourceAdaptor):
    pass

cdef class BinningMemoryResource(UpstreamResourceAdaptor):

    cdef readonly list bin_mrs

    cpdef add_bin(
        self,
        size_t allocation_size,
        DeviceMemoryResource bin_resource=*)

cdef class LoggingResourceAdaptor(UpstreamResourceAdaptor):
    cdef object _log_file_name
    cpdef get_file_name(self)
    cpdef flush(self)

<<<<<<< HEAD
cdef class TrackingMemoryResource(MemoryResource):
    pass

cpdef MemoryResource get_current_device_resource()
=======
cpdef DeviceMemoryResource get_current_device_resource()
>>>>>>> c23c3224
<|MERGE_RESOLUTION|>--- conflicted
+++ resolved
@@ -17,107 +17,6 @@
 
     cdef device_memory_resource* get_mr(self)
 
-<<<<<<< HEAD
-cdef extern from "memory_resource_wrappers.hpp" nogil:
-    cdef cppclass device_memory_resource_wrapper:
-        shared_ptr[device_memory_resource_wrapper] get_mr() except +
-
-    cdef cppclass default_memory_resource_wrapper(
-        device_memory_resource_wrapper
-    ):
-        default_memory_resource_wrapper(int device) except +
-
-    cdef cppclass cuda_memory_resource_wrapper(device_memory_resource_wrapper):
-        cuda_memory_resource_wrapper() except +
-
-    cdef cppclass managed_memory_resource_wrapper(
-        device_memory_resource_wrapper
-    ):
-        managed_memory_resource_wrapper() except +
-
-    cdef cppclass pool_memory_resource_wrapper(device_memory_resource_wrapper):
-        pool_memory_resource_wrapper(
-            shared_ptr[device_memory_resource_wrapper] upstream_mr,
-            size_t initial_pool_size,
-            size_t maximum_pool_size
-        ) except +
-
-    cdef cppclass fixed_size_memory_resource_wrapper(
-        device_memory_resource_wrapper
-    ):
-        fixed_size_memory_resource_wrapper(
-            shared_ptr[device_memory_resource_wrapper] upstream_mr,
-            size_t block_size,
-            size_t blocks_to_preallocate
-        ) except +
-
-    cdef cppclass binning_memory_resource_wrapper(
-        device_memory_resource_wrapper
-    ):
-        binning_memory_resource_wrapper(
-            shared_ptr[device_memory_resource_wrapper] upstream_mr
-        ) except +
-        binning_memory_resource_wrapper(
-            shared_ptr[device_memory_resource_wrapper] upstream_mr,
-            int8_t min_size_exponent,
-            int8_t max_size_exponent
-        ) except +
-        void add_bin(
-            size_t allocation_size,
-            shared_ptr[device_memory_resource_wrapper] bin_mr
-        ) except +
-        void add_bin(
-            size_t allocation_size
-        ) except +
-
-    cdef cppclass logging_resource_adaptor_wrapper(
-        device_memory_resource_wrapper
-    ):
-        logging_resource_adaptor_wrapper(
-            shared_ptr[device_memory_resource_wrapper] upstream_mr,
-            string filename
-        ) except +
-        void flush() except +
-
-    cdef cppclass thread_safe_resource_adaptor_wrapper(
-        device_memory_resource_wrapper
-    ):
-        thread_safe_resource_adaptor_wrapper(
-            shared_ptr[device_memory_resource_wrapper] upstream_mr,
-        ) except +
-
-    void set_per_device_resource(
-        int device,
-        shared_ptr[device_memory_resource_wrapper] new_resource
-    ) except +
-
-    cdef cppclass tracking_resource_adaptor_wrapper(
-        device_memory_resource_wrapper
-    ):
-        struct allocation_counts:
-            allocation_counts()
-
-            ssize_t current_bytes
-            ssize_t current_count
-            ssize_t peak_bytes
-            ssize_t peak_count
-            size_t total_bytes
-            size_t total_count
-
-        tracking_resource_adaptor_wrapper(
-            shared_ptr[device_memory_resource_wrapper] upstream_mr,
-            bool capture_stacks
-        ) except +
-
-        allocation_counts get_allocation_counts() except +
-        string get_outstanding_allocations_str() except +
-
-
-cdef class MemoryResource:
-    cdef shared_ptr[device_memory_resource_wrapper] c_obj
-
-cdef class CudaMemoryResource(MemoryResource):
-=======
 cdef class UpstreamResourceAdaptor(DeviceMemoryResource):
     cdef readonly DeviceMemoryResource upstream_mr
 
@@ -127,7 +26,6 @@
     pass
 
 cdef class ManagedMemoryResource(DeviceMemoryResource):
->>>>>>> c23c3224
     pass
 
 cdef class CudaAsyncMemoryResource(DeviceMemoryResource):
@@ -153,11 +51,4 @@
     cpdef get_file_name(self)
     cpdef flush(self)
 
-<<<<<<< HEAD
-cdef class TrackingMemoryResource(MemoryResource):
-    pass
-
-cpdef MemoryResource get_current_device_resource()
-=======
-cpdef DeviceMemoryResource get_current_device_resource()
->>>>>>> c23c3224
+cpdef DeviceMemoryResource get_current_device_resource()