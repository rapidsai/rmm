# Copyright (c) 2022, NVIDIA CORPORATION.
#
# Licensed under the Apache License, Version 2.0 (the "License");
# you may not use this file except in compliance with the License.
# You may obtain a copy of the License at
#
#     http://www.apache.org/licenses/LICENSE-2.0
#
# Unless required by applicable law or agreed to in writing, software
# distributed under the License is distributed on an "AS IS" BASIS,
# WITHOUT WARRANTIES OR CONDITIONS OF ANY KIND, either express or implied.
# See the License for the specific language governing permissions and
# limitations under the License.
#

import gdb


class HostIterator:
    """Iterates over arrays in host memory."""

    def __init__(self, start, size):
        self.item = start
        self.size = size
        self.count = 0

    def __iter__(self):
        return self

    def __next__(self):
        if self.count >= self.size:
            raise StopIteration
        elt = self.item.dereference()
        count = self.count
        self.item += 1
        self.count += 1
        return (f"[{count}]", elt)


class DeviceIterator:
    """Iterates over device arrays by copying chunks to the host."""

    def __init__(self, start, size):
        self.exec = exec
        self.item = start
        self.size = size
        self.count = 0
        self.buffer = None
        self.sizeof = self.item.dereference().type.sizeof
        self.buffer_start = 0
        # At most 1 MB or size, at least 1
        self.buffer_size = min(size, max(1, 2**20 // self.sizeof))
        self.buffer = gdb.parse_and_eval(
            f"(void*)malloc({self.buffer_size * self.sizeof})"
        )
        self.buffer.fetch_lazy()
        self.buffer_count = self.buffer_size
        self.update_buffer()

    def update_buffer(self):
        if self.buffer_count >= self.buffer_size:
            self.buffer_item = gdb.parse_and_eval(hex(self.buffer)).cast(
                self.item.type
            )
            self.buffer_count = 0
            self.buffer_start = self.count
            device_addr = hex(self.item.dereference().address)
            buffer_addr = hex(self.buffer)
            size = (
                min(self.buffer_size, self.size - self.buffer_start)
                * self.sizeof
            )
            status = gdb.parse_and_eval(
<<<<<<< HEAD
                f"(cudaError)cudaMemcpy({buffer_addr}, {device_addr}, {size}, cudaMemcpyDeviceToHost)"
=======
                f"(cudaError)cudaMemcpy({buffer_addr}, {device_addr}, {size}, "
                "cudaMemcpyDeviceToHost)"
>>>>>>> c1af31ff
            )
            if status != 0:
                raise gdb.MemoryError(f"memcpy from device failed: {status}")

    def __del__(self):
        gdb.parse_and_eval(f"(void)free({hex(self.buffer)})").fetch_lazy()

    def __iter__(self):
        return self

    def __next__(self):
        if self.count >= self.size:
            raise StopIteration
        self.update_buffer()
        elt = self.buffer_item.dereference()
        self.buffer_item += 1
        self.buffer_count += 1
        count = self.count
        self.item += 1
        self.count += 1
        return (f"[{count}]", elt)


class RmmDeviceUVectorPrinter(gdb.printing.PrettyPrinter):
    """Print a rmm::device_uvector."""

    def __init__(self, val):
        self.val = val
        el_type = val.type.template_argument(0)
        self.pointer = val["_storage"]["_data"].cast(el_type.pointer())
        self.size = int(val["_storage"]["_size"]) // el_type.sizeof
        self.capacity = int(val["_storage"]["_capacity"]) // el_type.sizeof

    def children(self):
        return DeviceIterator(self.pointer, self.size)

    def to_string(self):
        return (
            f"{self.val.type} of length {self.size}, capacity {self.capacity}"
        )

    def display_hint(self):
        return "array"


# Workaround to avoid using the pretty printer on things like
# std::vector<int>::iterator
def is_template_type_not_alias(typename):
    loc = typename.find("<")
    if loc is None:
        return False
    depth = 0
    for char in typename[loc:-1]:
        if char == "<":
            depth += 1
        if char == ">":
            depth -= 1
        if depth == 0:
            return False
    return True


def template_match(typename, template_name):
    return typename.startswith(template_name + "<") and typename.endswith(">")


def lookup_rmm_type(val):
    if not str(val.type.unqualified()).startswith("rmm::"):
        return None
    suffix = str(val.type.unqualified())[5:]
    if not is_template_type_not_alias(suffix):
        return None
    if template_match(suffix, "device_uvector"):
        return RmmDeviceUVectorPrinter(val)
    return None


gdb.pretty_printers.append(lookup_rmm_type)<|MERGE_RESOLUTION|>--- conflicted
+++ resolved
@@ -71,12 +71,8 @@
                 * self.sizeof
             )
             status = gdb.parse_and_eval(
-<<<<<<< HEAD
-                f"(cudaError)cudaMemcpy({buffer_addr}, {device_addr}, {size}, cudaMemcpyDeviceToHost)"
-=======
                 f"(cudaError)cudaMemcpy({buffer_addr}, {device_addr}, {size}, "
                 "cudaMemcpyDeviceToHost)"
->>>>>>> c1af31ff
             )
             if status != 0:
                 raise gdb.MemoryError(f"memcpy from device failed: {status}")
