name: rmm_dev
channels:
- rapidsai
- conda-forge
dependencies:
- clang=11.1.0
- clang-tools=11.1.0
<<<<<<< HEAD
- cmake>=3.20.1
=======
- click=8.0.4
- cmake>=3.20.1,<3.23
>>>>>>> 484333fc
- cmake-format=0.6.11
- flake8=3.8.3
- black=22.3.0
- isort=5.6.4
- python>=3.8,<3.10
- numba>=0.49
- numpy
- cffi>=1.10.0
- pytest
- cudatoolkit=11.5
- scikit-build>=0.13.1
- spdlog>=1.8.5,<1.9
- cython>=0.29,<0.30
- gcovr>=5.0
- cuda-python>=11.5,<12.0<|MERGE_RESOLUTION|>--- conflicted
+++ resolved
@@ -5,12 +5,7 @@
 dependencies:
 - clang=11.1.0
 - clang-tools=11.1.0
-<<<<<<< HEAD
-- cmake>=3.20.1
-=======
-- click=8.0.4
 - cmake>=3.20.1,<3.23
->>>>>>> 484333fc
 - cmake-format=0.6.11
 - flake8=3.8.3
 - black=22.3.0
