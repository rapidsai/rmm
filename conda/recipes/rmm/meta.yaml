--- conflicted
+++ resolved
@@ -53,7 +53,7 @@
     - cudatoolkit ={{ cuda_version }}
     - cuda-python >=11.7.1,<12.0
     {% else %}
-    - cuda-python >=12.1,<13.0
+    - cuda-python >=12.0,<13.0
     {% endif %}
     - cython >=0.29,<0.30
     - librmm ={{ version }}*=cuda{{ cuda_major }}*
@@ -64,17 +64,12 @@
   run:
     {% if cuda_major == "11" %}
     - cuda-python >=11.7.1,<12.0
-<<<<<<< HEAD
-=======
+    - {{ pin_compatible('cudatoolkit', max_pin='x', min_pin='x') }}
+    {% else %}
+    - cuda-python >=12.0,<13.0
+    {% endif %}
     - numba >=0.57
     - numpy >=1.21
->>>>>>> 64da5fe1
-    - {{ pin_compatible('cudatoolkit', max_pin='x', min_pin='x') }}
-    {% else %}
-    - cuda-python >=12.1,<13.0
-    {% endif %}
-    - numba >=0.57
-    - numpy >=1.19
 
 test:
   imports:
