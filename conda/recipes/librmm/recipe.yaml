# Copyright (c) 2018-2025, NVIDIA CORPORATION.
schema_version: 1

context:
  version: ${{ env.get("RAPIDS_PACKAGE_VERSION") }}
  cuda_version: ${{ (env.get("RAPIDS_CUDA_VERSION") | split("."))[:2] | join(".") }}
  cuda_major: '${{ (env.get("RAPIDS_CUDA_VERSION") | split("."))[0] }}'
  date_string: '${{ env.get("RAPIDS_DATE_STRING") }}'
  head_rev: '${{ git.head_rev(".")[:8] }}'

recipe:
  name: librmm-split

cache:
  source:
    path: ../../..

  build:
    script:
      content: |
        # Remove `-fdebug-prefix-map` line from CFLAGS and CXXFLAGS so the
        # incrementing version number in the compile line doesn't break the
        # cache
        set -x
        export CFLAGS=$(echo $CFLAGS | sed -E 's@\-fdebug\-prefix\-map[^ ]*@@g')
        export CXXFLAGS=$(echo $CXXFLAGS | sed -E 's@\-fdebug\-prefix\-map[^ ]*@@g')
        set +x

        ./build.sh -n -v clean librmm tests benchmarks
      secrets:
        - AWS_ACCESS_KEY_ID
        - AWS_SECRET_ACCESS_KEY
        - AWS_SESSION_TOKEN
      env:
        CMAKE_C_COMPILER_LAUNCHER: ${{ env.get("CMAKE_C_COMPILER_LAUNCHER") }}
        CMAKE_CUDA_COMPILER_LAUNCHER: ${{ env.get("CMAKE_CUDA_COMPILER_LAUNCHER") }}
        CMAKE_CXX_COMPILER_LAUNCHER: ${{ env.get("CMAKE_CXX_COMPILER_LAUNCHER") }}
        CMAKE_GENERATOR: ${{ env.get("CMAKE_GENERATOR") }}
        PARALLEL_LEVEL: ${{ env.get("PARALLEL_LEVEL") }}
        SCCACHE_BUCKET: ${{ env.get("SCCACHE_BUCKET") }}
        SCCACHE_IDLE_TIMEOUT: ${{ env.get("SCCACHE_IDLE_TIMEOUT") }}
        SCCACHE_REGION: ${{ env.get("SCCACHE_REGION") }}
        SCCACHE_S3_USE_SSL: ${{ env.get("SCCACHE_S3_USE_SSL") }}
        SCCACHE_S3_NO_CREDENTIALS: ${{ env.get("SCCACHE_S3_NO_CREDENTIALS") }}
        SCCACHE_S3_KEY_PREFIX: librmm-${{ env.get("RAPIDS_CONDA_ARCH") }}

  requirements:
    build:
      - cmake ${{ cmake_version }}
      - ninja
      - ${{ compiler("c") }}
      - ${{ compiler("cxx") }}
      - ${{ compiler("cuda") }}
      - cuda-version =${{ cuda_version }}
      - ${{ stdlib("c") }}
    host:
      - rapids-logger =0.1
<<<<<<< HEAD
      - if: cuda_major != "11"
        then: cuda-driver-dev
      - nvtx-c =3.2.0
=======
      - cuda-driver-dev
>>>>>>> ddaf0478

outputs:
  - package:
      name: librmm
      version: ${{ version }}
    build:
      string: cuda${{ cuda_major }}_${{ date_string }}_${{ head_rev }}
      script:
        - cmake --install cpp/build
      dynamic_linking:
        overlinking_behavior: "error"
      prefix_detection:
        ignore:
          # See https://github.com/rapidsai/build-planning/issues/160
          - lib/librmm.so
    requirements:
      build:
        - cmake ${{ cmake_version }}
        - ${{ stdlib("c") }}
      host:
        - cuda-version =${{ cuda_version }}
        - cuda-cudart-dev
      run:
        - ${{ pin_compatible("cuda-version", upper_bound="x", lower_bound="x") }}
        - cuda-cudart
        - rapids-logger =0.1
        - nvtx-c =3.2.0
      run_exports:
        - ${{ pin_subpackage("librmm", upper_bound="x.x") }}
      ignore_run_exports:
        from_package:
          - cuda-cudart-dev
        by_name:
          - cuda-version
    tests:
      - script:
          - "test -d \"${PREFIX}/include/rmm\""
    about:
      homepage: ${{ load_from_file("python/librmm/pyproject.toml").project.urls.Homepage }}
      license: ${{ load_from_file("python/librmm/pyproject.toml").project.license.text }}
      summary: ${{ load_from_file("python/librmm/pyproject.toml").project.description }}

  - package:
      name: librmm-tests
      version: ${{ version }}
    build:
      string: cuda${{ cuda_major }}_${{ date_string }}_${{ head_rev }}
      script: cmake --install cpp/build --component testing
      dynamic_linking:
        overlinking_behavior: "error"
        missing_dso_allowlist:
          - "libcuda.so.1"
    requirements:
      build:
        - cmake ${{ cmake_version }}
        - ${{ stdlib("c") }}  # this is here to help with overlinking errors against libm.so.6 and friends
      host:
        - ${{ pin_subpackage("librmm", exact=True) }}
        - cuda-driver-dev
        - cuda-version =${{ cuda_version }}
        - cuda-cudart-dev
      run:
        - ${{ pin_compatible("cuda-version", upper_bound="x", lower_bound="x") }}
        - ${{ pin_subpackage("librmm", exact=True) }}
        - rapids-logger =0.1
        - cuda-cudart
      ignore_run_exports:
        from_package:
          - cuda-cudart-dev
        by_name:
          - cuda-version
    about:
      homepage: ${{ load_from_file("python/librmm/pyproject.toml").project.urls.Homepage }}
      license: ${{ load_from_file("python/librmm/pyproject.toml").project.license.text | replace(" ", "-") }}
      summary: librmm test & benchmark executables

  - package:
      name: librmm-example
      version: ${{ version }}
    build:
      string: cuda${{ cuda_major }}_${{ date_string }}_${{ head_rev }}
      script:
        content: |
          ./cpp/examples/build.sh --install
        env:
          CMAKE_C_COMPILER_LAUNCHER: ${{ env.get("CMAKE_C_COMPILER_LAUNCHER") }}
          CMAKE_CUDA_COMPILER_LAUNCHER: ${{ env.get("CMAKE_CUDA_COMPILER_LAUNCHER") }}
          CMAKE_CXX_COMPILER_LAUNCHER: ${{ env.get("CMAKE_CXX_COMPILER_LAUNCHER") }}
          CMAKE_GENERATOR: ${{ env.get("CMAKE_GENERATOR") }}
          PARALLEL_LEVEL: ${{ env.get("PARALLEL_LEVEL") }}
          SCCACHE_BUCKET: ${{ env.get("SCCACHE_BUCKET") }}
          SCCACHE_IDLE_TIMEOUT: ${{ env.get("SCCACHE_IDLE_TIMEOUT") }}
          SCCACHE_REGION: ${{ env.get("SCCACHE_REGION") }}
          SCCACHE_S3_USE_SSL: ${{ env.get("SCCACHE_S3_USE_SSL") }}
          SCCACHE_S3_NO_CREDENTIALS: ${{ env.get("SCCACHE_S3_NO_CREDENTIALS") }}
          SCCACHE_S3_KEY_PREFIX: librmm-${{ env.get("RAPIDS_CONDA_ARCH") }}
    requirements:
      build:
        - cmake ${{ cmake_version }}
        - ninja
        - ${{ compiler("c") }}
        - ${{ compiler("cxx") }}
        - ${{ compiler("cuda") }}
        - cuda-version =${{ cuda_version }}
      host:
        - cuda-version =${{ cuda_version }}
        - cuda-cudart-dev
        - ${{ pin_subpackage("librmm", exact=True) }}
      run:
        - cuda-cudart
        - ${{ pin_compatible("cuda-version", upper_bound="x", lower_bound="x") }}
        - ${{ pin_subpackage("librmm", exact=True) }}
      ignore_run_exports:
        from_package:
          - cuda-cudart-dev
        by_name:
          - cuda-version
          - librmm
    about:
      homepage: ${{ load_from_file("python/librmm/pyproject.toml").project.urls.Homepage }}
      license: ${{ load_from_file("python/librmm/pyproject.toml").project.license.text | replace(" ", "-") }}
      summary: librmm example executables<|MERGE_RESOLUTION|>--- conflicted
+++ resolved
@@ -55,13 +55,8 @@
       - ${{ stdlib("c") }}
     host:
       - rapids-logger =0.1
-<<<<<<< HEAD
-      - if: cuda_major != "11"
-        then: cuda-driver-dev
+      - cuda-driver-dev
       - nvtx-c =3.2.0
-=======
-      - cuda-driver-dev
->>>>>>> ddaf0478
 
 outputs:
   - package:
