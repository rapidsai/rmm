--- conflicted
+++ resolved
@@ -19,26 +19,24 @@
 #include <rmm/cuda_stream_view.hpp>
 #include <rmm/detail/aligned.hpp>
 #include <rmm/detail/error.hpp>
-#include <rmm/logger.hpp>
 
 #include <cuda_runtime_api.h>
-
-#include <spdlog/common.h>
-#include <spdlog/fmt/bundled/ostream.h>
 
 #include <algorithm>
 #include <cstddef>
 #include <limits>
 #include <memory>
 #include <mutex>
-#include <numeric>
 #include <set>
 #include <unordered_map>
 
-namespace rmm::mr::detail::arena {
+namespace rmm {
+namespace mr {
+namespace detail {
+namespace arena {
 
 /// Minimum size of a superblock (256 KiB).
-constexpr std::size_t minimum_superblock_size = 1U << 18U;
+constexpr std::size_t minimum_superblock_size = 1u << 18u;
 
 /**
  * @brief Represents a chunk of memory that can be allocated and deallocated.
@@ -69,16 +67,16 @@
   block(void* pointer, std::size_t size) : pointer_(static_cast<char*>(pointer)), size_(size) {}
 
   /// Returns the underlying pointer.
-  [[nodiscard]] void* pointer() const { return pointer_; }
+  void* pointer() const { return pointer_; }
 
   /// Returns the size of the block.
-  [[nodiscard]] std::size_t size() const { return size_; }
+  std::size_t size() const { return size_; }
 
   /// Returns true if this block is valid (non-null), false otherwise.
-  [[nodiscard]] bool is_valid() const { return pointer_ != nullptr; }
+  bool is_valid() const { return pointer_ != nullptr; }
 
   /// Returns true if this block is a superblock, false otherwise.
-  [[nodiscard]] bool is_superblock() const { return size_ >= minimum_superblock_size; }
+  bool is_superblock() const { return size_ >= minimum_superblock_size; }
 
   /**
    * @brief Verifies whether this block can be merged to the beginning of block b.
@@ -87,17 +85,7 @@
    * @return true Returns true if this block's `pointer` + `size` == `b.ptr`, and `not b.is_head`,
                   false otherwise.
    */
-<<<<<<< HEAD
-  [[nodiscard]] bool is_contiguous_before(block const& blk) const
-  {
-    // NOLINTNEXTLINE(cppcoreguidelines-pro-bounds-pointer-arithmetic)
-    return pointer_ + size_ == blk.pointer_;
-=======
-  [[nodiscard]] bool is_contiguous_before(block const& b) const
-  {
-    return pointer_ + size_ == b.pointer_;
->>>>>>> 73256f36
-  }
+  bool is_contiguous_before(block const& b) const { return pointer_ + size_ == b.pointer_; }
 
   /**
    * @brief Is this block large enough to fit `sz` bytes?
@@ -105,28 +93,22 @@
    * @param sz The size in bytes to check for fit.
    * @return true if this block is at least `sz` bytes.
    */
-<<<<<<< HEAD
-  [[nodiscard]] bool fits(std::size_t size) const { return size_ >= size; }
-=======
-  [[nodiscard]] bool fits(std::size_t sz) const { return size_ >= sz; }
->>>>>>> 73256f36
+  bool fits(std::size_t sz) const { return size_ >= sz; }
 
   /**
    * @brief Split this block into two by the given size.
    *
-   * @param size The size in bytes of the first block.
-   * @return std::pair<block, block> A pair of blocks split by size.
-   */
-<<<<<<< HEAD
-  [[nodiscard]] std::pair<block, block> split(std::size_t size) const
-=======
-  [[nodiscard]] std::pair<block, block> split(std::size_t sz) const
->>>>>>> 73256f36
-  {
-    RMM_LOGGING_ASSERT(size_ >= size);
-    // NOLINTNEXTLINE(cppcoreguidelines-pro-bounds-pointer-arithmetic)
-    if (size_ > size) { return {{pointer_, size}, {pointer_ + size, size_ - size}}; }
-    return {*this, {}};
+   * @param sz The size in bytes of the first block.
+   * @return std::pair<block, block> A pair of blocks split by sz.
+   */
+  std::pair<block, block> split(std::size_t sz) const
+  {
+    RMM_LOGGING_ASSERT(size_ >= sz);
+    if (size_ > sz) {
+      return {{pointer_, sz}, {pointer_ + sz, size_ - sz}};
+    } else {
+      return {*this, {}};
+    }
   }
 
   /**
@@ -134,38 +116,32 @@
    *
    * `this->is_contiguous_before(b)` must be true.
    *
-   * @param blk block to merge.
+   * @param b block to merge.
    * @return block The merged block.
    */
-<<<<<<< HEAD
-  [[nodiscard]] block merge(block const& blk) const
-=======
-  [[nodiscard]] block merge(block const& b) const
->>>>>>> 73256f36
-  {
-    RMM_LOGGING_ASSERT(is_contiguous_before(blk));
-    return {pointer_, size_ + blk.size_};
+  block merge(block const& b) const
+  {
+    RMM_LOGGING_ASSERT(is_contiguous_before(b));
+    return {pointer_, size_ + b.size_};
   }
 
   /// Used by std::set to compare blocks.
-  bool operator<(block const& blk) const { return pointer_ < blk.pointer_; }
+  bool operator<(block const& b) const { return pointer_ < b.pointer_; }
 
  private:
   char* pointer_{};     ///< Raw memory pointer.
   std::size_t size_{};  ///< Size in bytes.
 };
 
-inline bool block_size_compare(block a, block b) { return a.size() < b.size(); }
-
 /**
  * @brief Align up to the allocation alignment.
  *
  * @param[in] v value to align
  * @return Return the aligned value
  */
-constexpr std::size_t align_up(std::size_t value) noexcept
+constexpr std::size_t align_up(std::size_t v) noexcept
 {
-  return rmm::detail::align_up(value, rmm::detail::CUDA_ALLOCATION_ALIGNMENT);
+  return rmm::detail::align_up(v, rmm::detail::CUDA_ALLOCATION_ALIGNMENT);
 }
 
 /**
@@ -174,9 +150,9 @@
  * @param[in] v value to align
  * @return Return the aligned value
  */
-constexpr std::size_t align_down(std::size_t value) noexcept
+constexpr std::size_t align_down(std::size_t v) noexcept
 {
-  return rmm::detail::align_down(value, rmm::detail::CUDA_ALLOCATION_ALIGNMENT);
+  return rmm::detail::align_down(v, rmm::detail::CUDA_ALLOCATION_ALIGNMENT);
 }
 
 /**
@@ -196,21 +172,24 @@
 inline block first_fit(std::set<block>& free_blocks, std::size_t size)
 {
   auto const iter = std::find_if(
-    free_blocks.cbegin(), free_blocks.cend(), [size](auto const& blk) { return blk.fits(size); });
-
-  if (iter == free_blocks.cend()) { return {}; }
-
-  // Remove the block from the free_list.
-  auto const blk  = *iter;
-  auto const next = free_blocks.erase(iter);
-
-  if (blk.size() > size) {
-    // Split the block and put the remainder back.
-    auto const split = blk.split(size);
-    free_blocks.insert(next, split.second);
-    return split.first;
-  }
-  return blk;
+    free_blocks.cbegin(), free_blocks.cend(), [size](auto const& b) { return b.fits(size); });
+
+  if (iter == free_blocks.cend()) {
+    return {};
+  } else {
+    // Remove the block from the free_list.
+    auto const b = *iter;
+    auto const i = free_blocks.erase(iter);
+
+    if (b.size() > size) {
+      // Split the block and put the remainder back.
+      auto const split = b.split(size);
+      free_blocks.insert(i, split.second);
+      return split.first;
+    } else {
+      return b;
+    }
+  }
 }
 
 /**
@@ -220,44 +199,37 @@
  * @param b The block to coalesce.
  * @return block The coalesced block.
  */
-inline block coalesce_block(std::set<block>& free_blocks, block const& blk)
+inline block coalesce_block(std::set<block>& free_blocks, block const& b)
 {
-  if (!blk.is_valid()) { return blk; }
+  if (!b.is_valid()) return b;
 
   // Find the right place (in ascending address order) to insert the block.
-  auto const next     = free_blocks.lower_bound(blk);
+  auto const next     = free_blocks.lower_bound(b);
   auto const previous = next == free_blocks.cbegin() ? next : std::prev(next);
 
   // Coalesce with neighboring blocks.
-  bool const merge_prev = previous->is_contiguous_before(blk);
-  bool const merge_next = next != free_blocks.cend() && blk.is_contiguous_before(*next);
+  bool const merge_prev = previous->is_contiguous_before(b);
+  bool const merge_next = next != free_blocks.cend() && b.is_contiguous_before(*next);
 
   block merged{};
   if (merge_prev && merge_next) {
-    merged = previous->merge(blk).merge(*next);
+    merged = previous->merge(b).merge(*next);
     free_blocks.erase(previous);
-    auto const iter = free_blocks.erase(next);
-    free_blocks.insert(iter, merged);
+    auto const i = free_blocks.erase(next);
+    free_blocks.insert(i, merged);
   } else if (merge_prev) {
-    merged          = previous->merge(blk);
-    auto const iter = free_blocks.erase(previous);
-    free_blocks.insert(iter, merged);
+    merged       = previous->merge(b);
+    auto const i = free_blocks.erase(previous);
+    free_blocks.insert(i, merged);
   } else if (merge_next) {
-    merged          = blk.merge(*next);
-    auto const iter = free_blocks.erase(next);
-    free_blocks.insert(iter, merged);
+    merged       = b.merge(*next);
+    auto const i = free_blocks.erase(next);
+    free_blocks.insert(i, merged);
   } else {
-    free_blocks.emplace(blk);
-    merged = blk;
+    free_blocks.emplace(b);
+    merged = b;
   }
   return merged;
-}
-
-template <typename T>
-inline auto total_block_size(T const& blocks)
-{
-  return std::accumulate(
-    blocks.cbegin(), blocks.cend(), std::size_t{}, [](auto a, auto b) { return a + b.size(); });
 }
 
 /**
@@ -276,7 +248,7 @@
   /// The default maximum size for the global arena.
   static constexpr std::size_t default_maximum_size = std::numeric_limits<std::size_t>::max();
   /// Reserved memory that should not be allocated (64 MiB).
-  static constexpr std::size_t reserved_size = 1U << 26U;
+  static constexpr std::size_t reserved_size = 1u << 26u;
 
   /**
    * @brief Construct a global arena.
@@ -303,8 +275,7 @@
                 "Error, Maximum arena size required to be a multiple of 256 bytes");
 
     if (initial_size == default_initial_size || maximum_size == default_maximum_size) {
-      std::size_t free{};
-      std::size_t total{};
+      std::size_t free{}, total{};
       RMM_CUDA_TRY(cudaMemGetInfo(&free, &total));
       if (initial_size == default_initial_size) {
         initial_size = align_up(std::min(free, total / 2));
@@ -321,8 +292,6 @@
   // Disable copy (and move) semantics.
   global_arena(const global_arena&) = delete;
   global_arena& operator=(const global_arena&) = delete;
-  global_arena(global_arena&&)                 = delete;
-  global_arena& operator=(global_arena&&) = delete;
 
   /**
    * @brief Destroy the global arena and deallocate all memory it allocated using the upstream
@@ -331,8 +300,8 @@
   ~global_arena()
   {
     lock_guard lock(mtx_);
-    for (auto const& blk : upstream_blocks_) {
-      upstream_mr_->deallocate(blk.pointer(), blk.size());
+    for (auto const& b : upstream_blocks_) {
+      upstream_mr_->deallocate(b.pointer(), b.size());
     }
   }
 
@@ -357,10 +326,10 @@
    * @param bytes The size in bytes of the allocation. This must be equal to the value of `bytes`
    * that was passed to the `allocate` call that returned `p`.
    */
-  void deallocate(block const& blk)
-  {
-    lock_guard lock(mtx_);
-    coalesce_block(free_blocks_, blk);
+  void deallocate(block const& b)
+  {
+    lock_guard lock(mtx_);
+    coalesce_block(free_blocks_, b);
   }
 
   /**
@@ -371,35 +340,9 @@
   void deallocate(std::set<block> const& free_blocks)
   {
     lock_guard lock(mtx_);
-    for (auto const& blk : free_blocks) {
-      coalesce_block(free_blocks_, blk);
-    }
-  }
-
-  /**
-   * @brief Dump memory to log.
-   *
-   * @param logger the spdlog logger to use
-   */
-  void dump_memory_log(std::shared_ptr<spdlog::logger> const& logger) const
-  {
-    lock_guard lock(mtx_);
-
-    logger->info("  Maximum size: {}", rmm::detail::bytes{maximum_size_});
-    logger->info("  Current size: {}", rmm::detail::bytes{current_size_});
-
-    logger->info("  # free blocks: {}", free_blocks_.size());
-    if (!free_blocks_.empty()) {
-      logger->info("  Total size of free blocks: {}",
-                   rmm::detail::bytes{total_block_size(free_blocks_)});
-      auto const m =
-        *std::max_element(free_blocks_.begin(), free_blocks_.end(), block_size_compare);
-      logger->info("  Size of largest free block: {}", rmm::detail::bytes{m.size()});
-    }
-
-    logger->info("  # upstream blocks={}", upstream_blocks_.size());
-    logger->info("  Total size of upstream blocks: {}",
-                 rmm::detail::bytes{total_block_size(upstream_blocks_)});
+    for (auto const& b : free_blocks) {
+      coalesce_block(free_blocks_, b);
+    }
   }
 
  private:
@@ -414,8 +357,8 @@
   block get_block(std::size_t size)
   {
     // Find the first-fit free block.
-    auto const blk = first_fit(free_blocks_, size);
-    if (blk.is_valid()) { return blk; }
+    auto const b = first_fit(free_blocks_, size);
+    if (b.is_valid()) return b;
 
     // No existing larger blocks available, so grow the arena.
     auto const upstream_block = expand_arena(size_to_grow(size));
@@ -429,15 +372,14 @@
    * This simply grows the global arena to the maximum size.
    *
    * @param size The number of bytes required.
-   * @return size The size for the arena to grow, or 0 if no more memory.
+   * @return size The size for the arena to grow.
    */
   constexpr std::size_t size_to_grow(std::size_t size) const
   {
     if (current_size_ + size > maximum_size_) {
-      return 0;
-    } else {
-      return maximum_size_ - current_size_;
-    }
+      RMM_FAIL("Maximum pool size exceeded", rmm::bad_alloc);
+    }
+    return maximum_size_ - current_size_;
   }
 
   /**
@@ -448,13 +390,9 @@
    */
   block expand_arena(std::size_t size)
   {
-    if (size > 0) {
-      upstream_blocks_.push_back({upstream_mr_->allocate(size), size});
-      current_size_ += size;
-      return upstream_blocks_.back();
-    } else {
-      return {};
-    }
+    upstream_blocks_.push_back({upstream_mr_->allocate(size), size});
+    current_size_ += size;
+    return upstream_blocks_.back();
   }
 
   /// The upstream resource to allocate memory from.
@@ -489,13 +427,10 @@
    * @param global_arena The global arena from which to allocate superblocks.
    */
   explicit arena(global_arena<Upstream>& global_arena) : global_arena_{global_arena} {}
-  ~arena() = default;
 
   // Disable copy (and move) semantics.
   arena(const arena&) = delete;
   arena& operator=(const arena&) = delete;
-  arena(arena&&)                 = delete;
-  arena& operator=(arena&&) = delete;
 
   /**
    * @brief Allocates memory of size at least `bytes`.
@@ -508,16 +443,11 @@
   void* allocate(std::size_t bytes)
   {
     lock_guard lock(mtx_);
-<<<<<<< HEAD
-    auto const blk = get_block(bytes);
+    auto const b = get_block(bytes);
 #ifdef RMM_POOL_TRACK_ALLOCATIONS
     allocated_blocks_.emplace(b.pointer(), b);
 #endif
-    return blk.pointer();
-=======
-    auto const b = get_block(bytes);
     return b.pointer();
->>>>>>> 73256f36
   }
 
   /**
@@ -527,67 +457,62 @@
    * @param bytes The size in bytes of the allocation. This must be equal to the value of `bytes`
    * that was passed to the `allocate` call that returned `p`.
    * @param stream Stream on which to perform deallocation.
-   */
-<<<<<<< HEAD
-  bool deallocate(void* ptr, std::size_t bytes, cuda_stream_view stream)
+   * @return true if the allocation is found, false otherwise.
+   */
+  bool deallocate(void* p, std::size_t bytes, cuda_stream_view stream)
   {
     lock_guard lock(mtx_);
 #ifdef RMM_POOL_TRACK_ALLOCATIONS
     auto const b = free_block(p, bytes);
 #else
-    block const blk{ptr, bytes};
+    block const b{p, bytes};
 #endif
-    if (blk.is_valid()) {
-      auto const merged = coalesce_block(free_blocks_, blk);
+    if (b.is_valid()) {
+      auto const merged = coalesce_block(free_blocks_, b);
       shrink_arena(merged, stream);
     }
-    return blk.is_valid();
-=======
-  void deallocate(void* p, std::size_t bytes, cuda_stream_view stream)
-  {
-    lock_guard lock(mtx_);
-    block const b{p, bytes};
-    auto const merged = coalesce_block(free_blocks_, b);
-    shrink_arena(merged, stream);
->>>>>>> 73256f36
-  }
+    return b.is_valid();
+  }
+
+#ifdef RMM_POOL_TRACK_ALLOCATIONS
+  /**
+   * @brief Deallocate memory pointed to by `p`, keeping all free superblocks.
+   *
+   * This is done when deallocating from another arena. Since we don't have access to the CUDA
+   * stream associated with this arena, we don't coalesce the freed block and return it directly to
+   * the global arena.
+   *
+   * @param p Pointer to be deallocated.
+   * @param bytes The size in bytes of the allocation. This must be equal to the value of `bytes`
+   * that was passed to the `allocate` call that returned `p`.
+   * @return true if the allocation is found, false otherwise.
+   */
+  bool deallocate(void* p, std::size_t bytes)
+  {
+    lock_guard lock(mtx_);
+    auto const b = free_block(p, bytes);
+    if (b.is_valid()) { global_arena_.deallocate(b); }
+    return b.is_valid();
+  }
+#endif
 
   /**
    * @brief Clean the arena and deallocate free blocks from the global arena.
+   *
+   * This is only needed when a per-thread arena is about to die.
    */
   void clean()
   {
     lock_guard lock(mtx_);
     global_arena_.deallocate(free_blocks_);
     free_blocks_.clear();
-  }
-
-  /**
-   * Dump memory to log.
-   *
-   * @param logger the spdlog logger to use
-   */
-  void dump_memory_log(std::shared_ptr<spdlog::logger> const& logger) const
-  {
-    lock_guard lock(mtx_);
-    logger->info("    # free blocks: {}", free_blocks_.size());
-    if (!free_blocks_.empty()) {
-      std::size_t total_free{};
-      for (auto const& b : free_blocks_) {
-        total_free += b.size();
-      }
-      logger->info("    Total size of free blocks: {}",
-                   rmm::detail::bytes{total_block_size(free_blocks_)});
-      auto const m =
-        *std::max_element(free_blocks_.begin(), free_blocks_.end(), block_size_compare);
-      logger->info("    Size of largest free block: {}", rmm::detail::bytes{m.size()});
-    }
+#ifdef RMM_POOL_TRACK_ALLOCATIONS
+    allocated_blocks_.clear();
+#endif
   }
 
  private:
   using lock_guard = std::lock_guard<std::mutex>;
-  /// Maximum number of free blocks to keep.
-  static constexpr int max_free_blocks = 16;
 
   /**
    * @brief Get an available memory block of at least `size` bytes.
@@ -599,18 +524,14 @@
   {
     if (size < minimum_superblock_size) {
       // Find the first-fit free block.
-      auto const blk = first_fit(free_blocks_, size);
-      if (blk.is_valid()) { return blk; }
+      auto const b = first_fit(free_blocks_, size);
+      if (b.is_valid()) { return b; }
     }
 
     // No existing larger blocks available, so grow the arena and obtain a superblock.
     auto const superblock = expand_arena(size);
-    if (superblock.is_valid()) {
-      coalesce_block(free_blocks_, superblock);
-      return first_fit(free_blocks_, size);
-    } else {
-      return superblock;
-    }
+    coalesce_block(free_blocks_, superblock);
+    return first_fit(free_blocks_, size);
   }
 
   /**
@@ -624,35 +545,55 @@
     return global_arena_.allocate(superblock_size);
   }
 
+#ifdef RMM_POOL_TRACK_ALLOCATIONS
+  /**
+   * @brief Finds, frees and returns the block associated with pointer `p`.
+   *
+   * @param p The pointer to the memory to free.
+   * @param size The size of the memory to free. Must be equal to the original allocation size.
+   * @return The (now freed) block associated with `p`. The caller is expected to return the block
+   * to the arena.
+   */
+  block free_block(void* p, std::size_t size) noexcept
+  {
+    auto const i = allocated_blocks_.find(p);
+
+    // The pointer may be allocated in another arena.
+    if (i == allocated_blocks_.end()) { return {}; }
+
+    auto const found = i->second;
+    RMM_LOGGING_ASSERT(found.size() == size);
+    allocated_blocks_.erase(i);
+
+    return found;
+  }
+#endif
+
   /**
    * @brief Shrink this arena by returning free superblocks to upstream.
    *
    * @param b The block that can be used to shrink the arena.
    * @param stream Stream on which to perform shrinking.
    */
-  void shrink_arena(block const& blk, cuda_stream_view stream)
-  {
-<<<<<<< HEAD
+  void shrink_arena(block const& b, cuda_stream_view stream)
+  {
     // Don't shrink if b is not a superblock.
-    if (!blk.is_superblock()) { return; }
+    if (!b.is_superblock()) return;
 
     stream.synchronize_no_throw();
 
-    global_arena_.deallocate(blk);
-    free_blocks_.erase(blk);
-=======
-    if (b.is_superblock() || free_blocks_.size() > max_free_blocks) {
-      stream.synchronize_no_throw();
-      global_arena_.deallocate(b);
-      free_blocks_.erase(b);
-    }
->>>>>>> 73256f36
+    global_arena_.deallocate(b);
+    free_blocks_.erase(b);
   }
 
   /// The global arena to allocate superblocks from.
   global_arena<Upstream>& global_arena_;
   /// Free blocks.
   std::set<block> free_blocks_;
+#ifdef RMM_POOL_TRACK_ALLOCATIONS
+  //// Map of pointer address to allocated blocks.
+  std::unordered_map<void*, block> allocated_blocks_;
+#endif
   /// Mutex for exclusive lock.
   mutable std::mutex mtx_;
 };
@@ -668,14 +609,11 @@
 template <typename Upstream>
 class arena_cleaner {
  public:
-  explicit arena_cleaner(std::shared_ptr<arena<Upstream>> const& arena) : arena_(arena) {}
+  explicit arena_cleaner(std::shared_ptr<arena<Upstream>> const& a) : arena_(a) {}
 
   // Disable copy (and move) semantics.
-  arena_cleaner()                     = delete;
-  arena_cleaner(arena_cleaner const&) = delete;
-  arena_cleaner& operator=(arena_cleaner const&) = delete;
-  arena_cleaner(arena_cleaner&&)                 = delete;
-  arena_cleaner& operator=(arena_cleaner&&) = delete;
+  arena_cleaner(const arena_cleaner&) = delete;
+  arena_cleaner& operator=(const arena_cleaner&) = delete;
 
   ~arena_cleaner()
   {
@@ -690,4 +628,7 @@
   std::weak_ptr<arena<Upstream>> arena_;
 };
 
-}  // namespace rmm::mr::detail::arena+}  // namespace arena
+}  // namespace detail
+}  // namespace mr
+}  // namespace rmm