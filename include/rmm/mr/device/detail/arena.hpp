/*
 * Copyright (c) 2019-2022, NVIDIA CORPORATION.
 *
 * Licensed under the Apache License, Version 2.0 (the "License");
 * you may not use this file except in compliance with the License.
 * You may obtain a copy of the License at
 *
 *     http://www.apache.org/licenses/LICENSE-2.0
 *
 * Unless required by applicable law or agreed to in writing, software
 * distributed under the License is distributed on an "AS IS" BASIS,
 * WITHOUT WARRANTIES OR CONDITIONS OF ANY KIND, either express or implied.
 * See the License for the specific language governing permissions and
 * limitations under the License.
 */

#pragma once

#include <rmm/cuda_stream_view.hpp>
#include <rmm/detail/aligned.hpp>
#include <rmm/detail/cuda_util.hpp>
#include <rmm/detail/error.hpp>
#include <rmm/logger.hpp>

#include <cuda_runtime_api.h>

#include <spdlog/common.h>
#include <spdlog/fmt/ostr.h>

#include <algorithm>
#include <cstddef>
#include <limits>
#include <memory>
#include <mutex>
#include <numeric>
#include <optional>
#include <set>

namespace rmm::mr::detail::arena {

/**
 * @brief Align up to nearest size class.
 *
 * @param[in] value value to align.
 * @return Return the aligned value.
 */
inline std::size_t align_to_size_class(std::size_t value) noexcept
{
  // See http://jemalloc.net/jemalloc.3.html.
  // NOLINTBEGIN(readability-magic-numbers,cppcoreguidelines-avoid-magic-numbers)
  static std::array<std::size_t, 117> size_classes{
    // clang-format off
    // Spacing 256:
    256UL, 512UL, 768UL, 1024UL, 1280UL, 1536UL, 1792UL, 2048UL,
    // Spacing 512:
    2560UL, 3072UL, 3584UL, 4096UL,
    // Spacing 1 KiB:
    5UL << 10, 6UL << 10, 7UL << 10, 8UL << 10,
    // Spacing 2 KiB:
    10UL << 10, 12UL << 10, 14UL << 10, 16UL << 10,
    // Spacing 4 KiB:
    20UL << 10, 24UL << 10, 28UL << 10, 32UL << 10,
    // Spacing 8 KiB:
    40UL << 10, 48UL << 10, 54UL << 10, 64UL << 10,
    // Spacing 16 KiB:
    80UL << 10, 96UL << 10, 112UL << 10, 128UL << 10,
    // Spacing 32 KiB:
    160UL << 10, 192UL << 10, 224UL << 10, 256UL << 10,
    // Spacing 64 KiB:
    320UL << 10, 384UL << 10, 448UL << 10, 512UL << 10,
    // Spacing 128 KiB:
    640UL << 10, 768UL << 10, 896UL << 10, 1UL << 20,
    // Spacing 256 KiB:
    1280UL << 10, 1536UL << 10, 1792UL << 10, 2UL << 20,
    // Spacing 512 KiB:
    2560UL << 10, 3UL << 20, 3584UL << 10, 4UL << 20,
    // Spacing 1 MiB:
    5UL << 20, 6UL << 20, 7UL << 20, 8UL << 20,
    // Spacing 2 MiB:
    10UL << 20, 12UL << 20, 14UL << 20, 16UL << 20,
    // Spacing 4 MiB:
    20UL << 20, 24UL << 20, 28UL << 20, 32UL << 20,
    // Spacing 8 MiB:
    40UL << 20, 48UL << 20, 56UL << 20, 64UL << 20,
    // Spacing 16 MiB:
    80UL << 20, 96UL << 20, 112UL << 20, 128UL << 20,
    // Spacing 32 MiB:
    160UL << 20, 192UL << 20, 224UL << 20, 256UL << 20,
    // Spacing 64 MiB:
    320UL << 20, 384UL << 20, 448UL << 20, 512UL << 20,
    // Spacing 128 MiB:
    640UL << 20, 768UL << 20, 896UL << 20, 1UL << 30,
    // Spacing 256 MiB:
    1280UL << 20, 1536UL << 20, 1792UL << 20, 2UL << 30,
    // Spacing 512 MiB:
    2560UL << 20, 3UL << 30, 3584UL << 20, 4UL << 30,
    // Spacing 1 GiB:
    5UL << 30, 6UL << 30, 7UL << 30, 8UL << 30,
    // Spacing 2 GiB:
    10UL << 30, 12UL << 30, 14UL << 30, 16UL << 30,
    // Spacing 4 GiB:
    20UL << 30, 24UL << 30, 28UL << 30, 32UL << 30,
    // Spacing 8 GiB:
    40UL << 30, 48UL << 30, 56UL << 30, 64UL << 30,
    // Spacing 16 GiB:
    80UL << 30, 96UL << 30, 112UL << 30, 128UL << 30,
    // Spacing 32 Gib:
    160UL << 30, 192UL << 30, 224UL << 30, 256UL << 30,
    // Catch all:
    std::numeric_limits<std::size_t>::max()
    // clang-format on
  };
  // NOLINTEND(readability-magic-numbers,cppcoreguidelines-avoid-magic-numbers)

  auto* bound = std::lower_bound(size_classes.begin(), size_classes.end(), value);
  RMM_LOGGING_ASSERT(bound != size_classes.end());
  return *bound;
}

/**
 * @brief Represents a contiguous region of memory.
 */
class byte_span {
 public:
  /**
   * @brief Construct a default span.
   */
  byte_span() = default;

  /**
   * @brief Construct a span given a pointer and size.
   *
   * @param pointer The address for the beginning of the span.
   * @param size The size of the span.
   */
  byte_span(void* pointer, std::size_t size) : pointer_{static_cast<char*>(pointer)}, size_{size}
  {
    RMM_LOGGING_ASSERT(pointer != nullptr);
    RMM_LOGGING_ASSERT(size > 0);
  }

  /// Returns the underlying pointer.
  [[nodiscard]] char* pointer() const { return pointer_; }

  /// Returns the size of the span.
  [[nodiscard]] std::size_t size() const { return size_; }

  /// Returns the end of the span.
  [[nodiscard]] char* end() const
  {
    return pointer_ + size_;  // NOLINT(cppcoreguidelines-pro-bounds-pointer-arithmetic)
  }

  /// Returns true if this span is valid (non-null), false otherwise.
  [[nodiscard]] bool is_valid() const { return pointer_ != nullptr && size_ > 0; }

  /// Used by std::set to compare spans.
  bool operator<(byte_span const& span) const
  {
    RMM_LOGGING_ASSERT(span.is_valid());
    return pointer_ < span.pointer_;
  }

 private:
  char* pointer_{};     ///< Raw memory pointer.
  std::size_t size_{};  ///< Size in bytes.
};

/// Calculate the total size of a set of spans.
template <typename T>
inline auto total_memory_size(std::set<T> const& spans)
{
  return std::accumulate(
    spans.cbegin(), spans.cend(), std::size_t{}, [](auto const& lhs, auto const& rhs) {
      return lhs + rhs.size();
    });
}

/**
 * @brief Represents a chunk of memory that can be allocated and deallocated.
 */
class block final : public byte_span {
 public:
  using byte_span::byte_span;

  /**
   * @brief Is this block large enough to fit `bytes` bytes?
   *
   * @param bytes The size in bytes to check for fit.
   * @return true if this block is at least `bytes` bytes.
   */
  [[nodiscard]] bool fits(std::size_t bytes) const
  {
    RMM_LOGGING_ASSERT(is_valid());
    RMM_LOGGING_ASSERT(bytes > 0);
    return size() >= bytes;
  }

  /**
   * @brief Verifies whether this block can be merged to the beginning of block blk.
   *
   * @param blk The block to check for contiguity.
   * @return true Returns true if this block's `pointer` + `size` == `blk.pointer`.
   */
  [[nodiscard]] bool is_contiguous_before(block const& blk) const
  {
    RMM_LOGGING_ASSERT(is_valid());
    RMM_LOGGING_ASSERT(blk.is_valid());
    // NOLINTNEXTLINE(cppcoreguidelines-pro-bounds-pointer-arithmetic)
    return pointer() + size() == blk.pointer();
  }

  /**
   * @brief Split this block into two by the given size.
   *
   * @param bytes The size in bytes of the first block.
   * @return std::pair<block, block> A pair of blocks split by bytes.
   */
  [[nodiscard]] std::pair<block, block> split(std::size_t bytes) const
  {
    RMM_LOGGING_ASSERT(is_valid());
    RMM_LOGGING_ASSERT(size() > bytes);
    // NOLINTNEXTLINE(cppcoreguidelines-pro-bounds-pointer-arithmetic)
    return {{pointer(), bytes}, {pointer() + bytes, size() - bytes}};
  }

  /**
   * @brief Coalesce two contiguous blocks into one.
   *
   * `this->is_contiguous_before(blk)` must be true.
   *
   * @param blk block to merge.
   * @return block The merged block.
   */
  [[nodiscard]] block merge(block const& blk) const
  {
    RMM_LOGGING_ASSERT(is_contiguous_before(blk));
    return {pointer(), size() + blk.size()};
  }
};

<<<<<<< HEAD
inline bool block_size_compare(block lhs, block rhs) { return lhs.size() < rhs.size(); }

/**
 * @brief Get the first free block of at least `size` bytes.
 *
 * Address-ordered first-fit has shown to perform slightly better than best-fit when it comes to
 * memory fragmentation, and slightly cheaper to implement. It is also used by some popular
 * allocators such as jemalloc.
 *
 * \see Johnstone, M. S., & Wilson, P. R. (1998). The memory fragmentation problem: Solved?. ACM
 * Sigplan Notices, 34(3), 26-36.
 *
 * @param free_blocks The address-ordered set of free blocks.
 * @param size The number of bytes to allocate.
 * @return block A block of memory of at least `size` bytes, or an empty block if not found.
 */
inline block first_fit(std::set<block>& free_blocks, std::size_t size)
{
  auto const iter = std::find_if(
    free_blocks.cbegin(), free_blocks.cend(), [size](auto const& blk) { return blk.fits(size); });
=======
/// Comparison function for block sizes.
inline bool block_size_compare(block const& lhs, block const& rhs)
{
  RMM_LOGGING_ASSERT(lhs.is_valid());
  RMM_LOGGING_ASSERT(rhs.is_valid());
  return lhs.size() < rhs.size();
}

/**
 * @brief Represents a large chunk of memory that is exchanged between the global arena and
 * per-thread arenas.
 */
class superblock final : public byte_span {
 public:
  /// Minimum size of a superblock (1 MiB).
  static constexpr std::size_t minimum_size{1UL << 20};
  /// Maximum size of a superblock (1 TiB), as a sanity check.
  static constexpr std::size_t maximum_size{1UL << 40};

  /**
   * @brief Construct a default superblock.
   */
  superblock() = default;

  /**
   * @brief Construct a superblock given a pointer and size.
   *
   * @param pointer The address for the beginning of the superblock.
   * @param size The size of the superblock.
   */
  superblock(void* pointer, std::size_t size) : byte_span{pointer, size}
  {
    RMM_LOGGING_ASSERT(size >= minimum_size);
    RMM_LOGGING_ASSERT(size <= maximum_size);
    free_blocks_.emplace(pointer, size);
  }

  // Disable copy semantics.
  superblock(superblock const&) = delete;
  superblock& operator=(superblock const&) = delete;
  // Allow move semantics.
  superblock(superblock&&) noexcept = default;
  superblock& operator=(superblock&&) noexcept = default;
>>>>>>> e61e85b4

  ~superblock() = default;

  /**
   * @brief Is this superblock empty?
   *
   * @return true if this superblock is empty.
   */
  [[nodiscard]] bool empty() const
  {
    RMM_LOGGING_ASSERT(is_valid());
    return free_blocks_.size() == 1 && free_blocks_.cbegin()->size() == size();
  }

  /**
   * @brief Return the number of free blocks.
   *
   * @return the number of free blocks.
   */
  [[nodiscard]] std::size_t free_blocks() const
  {
    RMM_LOGGING_ASSERT(is_valid());
    return free_blocks_.size();
  }

  /**
   * @brief Whether this superblock contains the given block.
   *
   * @param blk The block to search for.
   * @return true if the given block belongs to this superblock.
   */
  [[nodiscard]] bool contains(block const& blk) const
  {
    RMM_LOGGING_ASSERT(is_valid());
    RMM_LOGGING_ASSERT(blk.is_valid());
    // NOLINTNEXTLINE(cppcoreguidelines-pro-bounds-pointer-arithmetic)
    return pointer() <= blk.pointer() && pointer() + size() >= blk.pointer() + blk.size();
  }

  /**
   * @brief Can this superblock fit `bytes` bytes?
   *
   * @param bytes The size in bytes to check for fit.
   * @return true if this superblock can fit `bytes` bytes.
   */
  [[nodiscard]] bool fits(std::size_t bytes) const
  {
    RMM_LOGGING_ASSERT(is_valid());
    return std::any_of(free_blocks_.cbegin(), free_blocks_.cend(), [bytes](auto const& blk) {
      return blk.fits(bytes);
    });
  }

  /**
   * @brief Verifies whether this superblock can be merged to the beginning of superblock s.
   *
   * @param s The superblock to check for contiguity.
   * @return true Returns true if both superblocks are empty and this superblock's
   * `pointer` + `size` == `s.ptr`.
   */
  [[nodiscard]] bool is_contiguous_before(superblock const& sblk) const
  {
    RMM_LOGGING_ASSERT(is_valid());
    RMM_LOGGING_ASSERT(sblk.is_valid());
    // NOLINTNEXTLINE(cppcoreguidelines-pro-bounds-pointer-arithmetic)
    return empty() && sblk.empty() && pointer() + size() == sblk.pointer();
  }

  /**
   * @brief Split this superblock into two by the given size.
   *
   * @param bytes The size in bytes of the first block.
   * @return superblock_pair A pair of superblocks split by bytes.
   */
  [[nodiscard]] std::pair<superblock, superblock> split(std::size_t bytes) const
  {
    RMM_LOGGING_ASSERT(is_valid());
    RMM_LOGGING_ASSERT(empty() && bytes >= minimum_size && size() >= bytes + minimum_size);
    // NOLINTNEXTLINE(cppcoreguidelines-pro-bounds-pointer-arithmetic)
    return {superblock{pointer(), bytes}, superblock{pointer() + bytes, size() - bytes}};
  }

  /**
   * @brief Coalesce two contiguous superblocks into one.
   *
   * `this->is_contiguous_before(s)` must be true.
   *
   * @param sblk superblock to merge.
   * @return block The merged block.
   */
  [[nodiscard]] superblock merge(superblock const& sblk) const
  {
    RMM_LOGGING_ASSERT(is_contiguous_before(sblk));
    return {pointer(), size() + sblk.size()};
  }

  /**
   * @brief Get the first free block of at least `size` bytes.
   *
   * @param size The number of bytes to allocate.
   * @return block A block of memory of at least `size` bytes, or an empty block if not found.
   */
  block first_fit(std::size_t size)
  {
    RMM_LOGGING_ASSERT(is_valid());
    RMM_LOGGING_ASSERT(size > 0);

    auto fits       = [size](auto const& blk) { return blk.fits(size); };
    auto const iter = std::find_if(free_blocks_.cbegin(), free_blocks_.cend(), fits);
    if (iter == free_blocks_.cend()) { return {}; }

    // Remove the block from the free list.
    auto const blk  = *iter;
    auto const next = free_blocks_.erase(iter);

    if (blk.size() > size) {
      // Split the block and put the remainder back.
      auto const split = blk.split(size);
      free_blocks_.insert(next, split.second);
      return split.first;
    }
    return blk;
  }

  /**
   * @brief Coalesce the given block with other free blocks.
   *
   * @param blk The block to coalesce.
   */
  void coalesce(block const& blk)  // NOLINT(readability-function-cognitive-complexity)
  {
    RMM_LOGGING_ASSERT(is_valid());
    RMM_LOGGING_ASSERT(blk.is_valid());
    RMM_LOGGING_ASSERT(contains(blk));

    // Find the right place (in ascending address order) to insert the block.
    auto const next     = free_blocks_.lower_bound(blk);
    auto const previous = next == free_blocks_.cbegin() ? next : std::prev(next);

    // Coalesce with neighboring blocks.
    bool const merge_prev = previous != free_blocks_.cend() && previous->is_contiguous_before(blk);
    bool const merge_next = next != free_blocks_.cend() && blk.is_contiguous_before(*next);

    if (merge_prev && merge_next) {
      auto const merged = previous->merge(blk).merge(*next);
      free_blocks_.erase(previous);
      auto const iter = free_blocks_.erase(next);
      free_blocks_.insert(iter, merged);
    } else if (merge_prev) {
      auto const merged = previous->merge(blk);
      auto const iter   = free_blocks_.erase(previous);
      free_blocks_.insert(iter, merged);
    } else if (merge_next) {
      auto const merged = blk.merge(*next);
      auto const iter   = free_blocks_.erase(next);
      free_blocks_.insert(iter, merged);
    } else {
      free_blocks_.insert(next, blk);
    }
  }

  /**
   * @brief Find the total free block size.
   * @return the total free block size.
   */
  [[nodiscard]] std::size_t total_free_size() const { return total_memory_size(free_blocks_); }

  /**
   * @brief Find the max free block size.
   * @return the max free block size.
   */
  [[nodiscard]] std::size_t max_free_size() const
  {
    if (free_blocks_.empty()) { return 0; }
    return std::max_element(free_blocks_.cbegin(), free_blocks_.cend(), block_size_compare)->size();
  }

 private:
  /// Address-ordered set of free blocks.
  std::set<block> free_blocks_{};
};

/// Calculate the total free size of a set of superblocks.
inline auto total_free_size(std::set<superblock> const& superblocks)
{
  return std::accumulate(
    superblocks.cbegin(), superblocks.cend(), std::size_t{}, [](auto const& lhs, auto const& rhs) {
      return lhs + rhs.total_free_size();
    });
}

/// Find the max free size from a set of superblocks.
inline auto max_free_size(std::set<superblock> const& superblocks)
{
  std::size_t size{};
  for (auto const& sblk : superblocks) {
    size = std::max(size, sblk.max_free_size());
  }
  return size;
};

/**
 * @brief The global arena for allocating memory from the upstream memory resource.
 *
 * The global arena is a shared memory pool from which other arenas allocate superblocks.
 *
 * @tparam Upstream Memory resource to use for allocating the arena. Implements
 * rmm::mr::device_memory_resource interface.
 */
template <typename Upstream>
class global_arena final {
 public:
  /**
   * @brief Construct a global arena.
   *
   * @throws rmm::logic_error if `upstream_mr == nullptr`.
   *
   * @param upstream_mr The memory resource from which to allocate blocks for the pool
   * @param arena_size Size in bytes of the global arena. Defaults to half of the available memory
   * on the current device.
   */
  global_arena(Upstream* upstream_mr, std::optional<std::size_t> arena_size)
    : upstream_mr_{upstream_mr}
  {
    RMM_EXPECTS(nullptr != upstream_mr_, "Unexpected null upstream pointer.");
<<<<<<< HEAD
    RMM_EXPECTS(
      initial_size == default_initial_size || initial_size == rmm::detail::align_up(initial_size),
      "Error, Initial arena size required to be a multiple of 256 bytes");
    RMM_EXPECTS(maximum_size_ == default_maximum_size ||
                  maximum_size_ == rmm::detail::align_up(maximum_size_),
                "Error, Maximum arena size required to be a multiple of 256 bytes");

    if (initial_size == default_initial_size || maximum_size == default_maximum_size) {
      std::size_t free{};
      std::size_t total{};
      RMM_CUDA_TRY(cudaMemGetInfo(&free, &total));
      if (initial_size == default_initial_size) {
        initial_size = rmm::detail::align_up(std::min(free, total / 2));
      }
      if (maximum_size_ == default_maximum_size) {
        maximum_size_ = rmm::detail::align_down(free) - reserved_size;
      }
    }
    RMM_EXPECTS(initial_size <= maximum_size_, "Initial arena size exceeds the maximum pool size!");

    free_blocks_.emplace(expand_arena(initial_size));
=======
    auto const size = rmm::detail::align_down(arena_size.value_or(default_size()),
                                              rmm::detail::CUDA_ALLOCATION_ALIGNMENT);
    RMM_EXPECTS(size >= superblock::minimum_size,
                "Arena size smaller than minimum superblock size.");
    initialize(size);
>>>>>>> e61e85b4
  }

  // Disable copy (and move) semantics.
  global_arena(global_arena const&) = delete;
  global_arena& operator=(global_arena const&) = delete;
  global_arena(global_arena&&) noexcept        = delete;
  global_arena& operator=(global_arena&&) noexcept = delete;

  /**
   * @brief Destroy the global arena and deallocate all memory it allocated using the upstream
   * resource.
   */
  ~global_arena()
  {
    std::lock_guard lock(mtx_);
    upstream_mr_->deallocate(upstream_block_.pointer(), upstream_block_.size());
  }

  /**
   * @brief Should allocation of `size` bytes be handled by the global arena directly?
   *
   * @param size The size in bytes of the allocation.
   * @return bool True if the allocation should be handled by the global arena.
   */
  bool handles(std::size_t size) const { return size > superblock::minimum_size; }

  /**
   * @brief Acquire a superblock that can fit a block of the given size.
   *
   * @param size The size in bytes of the allocation.
   * @return superblock The acquired superblock.
   */
  superblock acquire(std::size_t size)
  {
    // Superblocks should only be acquired if the size is not directly handled by the global arena.
    RMM_LOGGING_ASSERT(!handles(size));
    std::lock_guard lock(mtx_);
    return first_fit(size);
  }

  /**
   * @brief Release a superblock.
   *
   * @param s Superblock to be released.
   */
  void release(superblock&& sblk)
  {
    RMM_LOGGING_ASSERT(sblk.is_valid());
    std::lock_guard lock(mtx_);
    coalesce(std::move(sblk));
  }

  /**
   * @brief Release a set of superblocks from a dying arena.
   *
   * @param superblocks The set of superblocks.
   */
  void release(std::set<superblock>& superblocks)
  {
    std::lock_guard lock(mtx_);
    while (!superblocks.empty()) {
      auto sblk = std::move(superblocks.extract(superblocks.cbegin()).value());
      RMM_LOGGING_ASSERT(sblk.is_valid());
      coalesce(std::move(sblk));
    }
  }

  /**
   * @brief Allocate a large block directly.
   *
   * @param size The size in bytes of the allocation.
   * @return void* Pointer to the newly allocated memory.
   */
  void* allocate(std::size_t size)
  {
    RMM_LOGGING_ASSERT(handles(size));
    std::lock_guard lock(mtx_);
    auto sblk = first_fit(size);
    if (sblk.is_valid()) {
      auto blk = sblk.first_fit(size);
      superblocks_.insert(std::move(sblk));
      return blk.pointer();
    }
    return nullptr;
  }

  /**
   * @brief Deallocate memory pointed to by `ptr`.
   *
   * @param ptr Pointer to be deallocated.
   * @param size The size in bytes of the allocation. This must be equal to the value of `size`
   * that was passed to the `allocate` call that returned `p`.
   * @param stream Stream on which to perform deallocation.
   * @return bool true if the allocation is found, false otherwise.
   */
  bool deallocate(void* ptr, std::size_t size, cuda_stream_view stream)
  {
    RMM_LOGGING_ASSERT(handles(size));
    stream.synchronize_no_throw();
    return deallocate(ptr, size);
  }

  /**
   * @brief Deallocate memory pointed to by `ptr`.
   *
   * @param ptr Pointer to be deallocated.
   * @param bytes The size in bytes of the allocation. This must be equal to the
   * value of `bytes` that was passed to the `allocate` call that returned `ptr`.
   * @return bool true if the allocation is found, false otherwise.
   */
  bool deallocate(void* ptr, std::size_t bytes)
  {
    std::lock_guard lock(mtx_);

    block const blk{ptr, bytes};
    auto const iter = std::find_if(superblocks_.cbegin(),
                                   superblocks_.cend(),
                                   [&](auto const& sblk) { return sblk.contains(blk); });
    if (iter == superblocks_.cend()) { return false; }

    auto sblk = std::move(superblocks_.extract(iter).value());
    sblk.coalesce(blk);
    if (sblk.empty()) {
      coalesce(std::move(sblk));
    } else {
      superblocks_.insert(std::move(sblk));
    }
    return true;
  }

  /**
   * @brief Dump memory to log.
   *
   * @param logger the spdlog logger to use
   */
  void dump_memory_log(std::shared_ptr<spdlog::logger> const& logger) const
  {
    std::lock_guard lock(mtx_);

    logger->info("  Arena size: {}", rmm::detail::bytes{upstream_block_.size()});
    logger->info("  # superblocks: {}", superblocks_.size());
    if (!superblocks_.empty()) {
      logger->debug("  Total size of superblocks: {}",
                    rmm::detail::bytes{total_memory_size(superblocks_)});
      auto const total_free    = total_free_size(superblocks_);
      auto const max_free      = max_free_size(superblocks_);
      auto const fragmentation = (1 - max_free / static_cast<double>(total_free)) * 100;
      logger->info("  Total free memory: {}", rmm::detail::bytes{total_free});
      logger->info("  Largest block of free memory: {}", rmm::detail::bytes{max_free});
      logger->info("  Fragmentation: {:.2f}%", fragmentation);

      auto index = 0;
      char* prev_end{};
      for (auto const& sblk : superblocks_) {
        if (prev_end == nullptr) { prev_end = sblk.pointer(); }
        logger->debug(
          "    Superblock {}: start={}, end={}, size={}, empty={}, # free blocks={}, max free={}, "
          "gap={}",
          index,
          fmt::ptr(sblk.pointer()),
          fmt::ptr(sblk.end()),
          rmm::detail::bytes{sblk.size()},
          sblk.empty(),
          sblk.free_blocks(),
          rmm::detail::bytes{sblk.max_free_size()},
          rmm::detail::bytes{static_cast<size_t>(sblk.pointer() - prev_end)});
        prev_end = sblk.end();
        index++;
      }
    }
  }

 private:
  /**
   * @brief Default size of the global arena if unspecified.
   * @return the default global arena size.
   */
  constexpr std::size_t default_size() const
  {
    auto const [free, total] = rmm::detail::available_device_memory();
    return free / 2;
  }

  /**
   * @brief Allocate space from upstream to initialize the arena.
   *
   * @param size The size to allocate.
   */
  void initialize(std::size_t size)
  {
    upstream_block_ = {upstream_mr_->allocate(size), size};
    superblocks_.emplace(upstream_block_.pointer(), size);
  }

  /**
   * @brief Get the first superblock that can fit a block of at least `size` bytes.
   *
   * Address-ordered first-fit has shown to perform slightly better than best-fit when it comes to
   * memory fragmentation, and slightly cheaper to implement. It is also used by some popular
   * allocators such as jemalloc.
   *
   * \see Johnstone, M. S., & Wilson, P. R. (1998). The memory fragmentation problem: Solved?. ACM
   * Sigplan Notices, 34(3), 26-36.
   *
   * @param size The number of bytes to allocate.
   * @param minimum_size The minimum size of the superblock required.
   * @return superblock A superblock that can fit at least `size` bytes, or empty if not found.
   */
  superblock first_fit(std::size_t size)
  {
    auto const iter = std::find_if(superblocks_.cbegin(),
                                   superblocks_.cend(),
                                   [=](auto const& sblk) { return sblk.fits(size); });
    if (iter == superblocks_.cend()) { return {}; }

    auto sblk           = std::move(superblocks_.extract(iter).value());
    auto const min_size = std::max(superblock::minimum_size, size);
    if (sblk.empty() && sblk.size() >= min_size + superblock::minimum_size) {
      // Split the superblock and put the remainder back.
      auto [head, tail] = sblk.split(min_size);
      superblocks_.insert(std::move(tail));
      return std::move(head);
    }
    return sblk;
  }

  /**
   * @brief Coalesce the given superblock with other empty superblocks.
   *
   * @param sblk The superblock to coalesce.
   */
  void coalesce(superblock&& sblk)
  {
    RMM_LOGGING_ASSERT(sblk.is_valid());

    // Find the right place (in ascending address order) to insert the block.
    auto const next     = superblocks_.lower_bound(sblk);
    auto const previous = next == superblocks_.cbegin() ? next : std::prev(next);

    // Coalesce with neighboring blocks.
    bool const merge_prev = previous != superblocks_.cend() && previous->is_contiguous_before(sblk);
    bool const merge_next = next != superblocks_.cend() && sblk.is_contiguous_before(*next);

    if (merge_prev && merge_next) {
      auto prev_sb = std::move(superblocks_.extract(previous).value());
      auto next_sb = std::move(superblocks_.extract(next).value());
      auto merged  = prev_sb.merge(sblk).merge(next_sb);
      superblocks_.insert(std::move(merged));
    } else if (merge_prev) {
      auto prev_sb = std::move(superblocks_.extract(previous).value());
      auto merged  = prev_sb.merge(sblk);
      superblocks_.insert(std::move(merged));
    } else if (merge_next) {
      auto next_sb = std::move(superblocks_.extract(next).value());
      auto merged  = sblk.merge(next_sb);
      superblocks_.insert(std::move(merged));
    } else {
      superblocks_.insert(std::move(sblk));
    }
  }

  /// The upstream resource to allocate memory from.
  Upstream* upstream_mr_;
  /// Block allocated from upstream so that it can be quickly freed.
  block upstream_block_;
  /// Address-ordered set of superblocks.
  std::set<superblock> superblocks_;
  /// Mutex for exclusive lock.
  mutable std::mutex mtx_;
};

/**
 * @brief An arena for allocating memory for a thread.
 *
 * An arena is a per-thread or per-non-default-stream memory pool. It allocates
 * superblocks from the global arena, and returns them when the superblocks become empty.
 *
 * @tparam Upstream Memory resource to use for allocating the global arena. Implements
 * rmm::mr::device_memory_resource interface.
 */
template <typename Upstream>
class arena {
 public:
  /**
   * @brief Construct an `arena`.
   *
   * @param global_arena The global arena from which to allocate superblocks.
   */
  explicit arena(global_arena<Upstream>& global_arena) : global_arena_{global_arena} {}

  // Disable copy (and move) semantics.
  arena(arena const&) = delete;
  arena& operator=(arena const&) = delete;
  arena(arena&&) noexcept        = delete;
  arena& operator=(arena&&) noexcept = delete;

  ~arena() = default;

  /**
   * @brief Allocates memory of size at least `size` bytes.
   *
   * @param size The size in bytes of the allocation.
   * @return void* Pointer to the newly allocated memory.
   */
  void* allocate(std::size_t size)
  {
    if (global_arena_.handles(size)) { return global_arena_.allocate(size); }
    std::lock_guard lock(mtx_);
    return get_block(size).pointer();
  }

  /**
   * @brief Deallocate memory pointed to by `ptr`, and possibly return superblocks to upstream.
   *
   * @param ptr Pointer to be deallocated.
   * @param size The size in bytes of the allocation. This must be equal to the value of `size`
   * that was passed to the `allocate` call that returned `p`.
   * @param stream Stream on which to perform deallocation.
   * @return bool true if the allocation is found, false otherwise.
   */
  bool deallocate(void* ptr, std::size_t size, cuda_stream_view stream)
  {
    if (global_arena_.handles(size) && global_arena_.deallocate(ptr, size, stream)) { return true; }
    return deallocate(ptr, size);
  }

  /**
   * @brief Deallocate memory pointed to by `ptr`, and possibly return superblocks to upstream.
   *
   * @param ptr Pointer to be deallocated.
   * @param size The size in bytes of the allocation. This must be equal to the value of `size`
   * that was passed to the `allocate` call that returned `p`.
   * @return bool true if the allocation is found, false otherwise.
   */
  bool deallocate(void* ptr, std::size_t size)
  {
    std::lock_guard lock(mtx_);
    return deallocate_from_superblock({ptr, size});
  }

  /**
   * @brief Clean the arena and release all superblocks to the global arena.
   */
  void clean()
  {
    std::lock_guard lock(mtx_);
    global_arena_.release(superblocks_);
    superblocks_.clear();
  }

  /**
   * @brief Defragment the arena and release empty superblock to the global arena.
   */
  void defragment()
  {
    std::lock_guard lock(mtx_);
    while (true) {
      auto const iter = std::find_if(
        superblocks_.cbegin(), superblocks_.cend(), [](auto const& sblk) { return sblk.empty(); });
      if (iter == superblocks_.cend()) { return; }
      global_arena_.release(std::move(superblocks_.extract(iter).value()));
    }
  }

 private:
  /**
   * @brief Get an available memory block of at least `size` bytes.
   *
   * @param size The number of bytes to allocate.
   * @return A block of memory of at least `size` bytes.
   */
  block get_block(std::size_t size)
  {
    // Find the first-fit free block.
    auto const blk = first_fit(size);
    if (blk.is_valid()) { return blk; }

    // No existing larger blocks available, so grow the arena and obtain a superblock.
    return expand_arena(size);
  }

  /**
   * @brief Get the first free block of at least `size` bytes.
   *
   * Address-ordered first-fit has shown to perform slightly better than best-fit when it comes to
   * memory fragmentation, and slightly cheaper to implement. It is also used by some popular
   * allocators such as jemalloc.
   *
   * \see Johnstone, M. S., & Wilson, P. R. (1998). The memory fragmentation problem: Solved?. ACM
   * Sigplan Notices, 34(3), 26-36.
   *
   * @param size The number of bytes to allocate.
   * @return block A block of memory of at least `size` bytes, or an empty block if not found.
   */
  block first_fit(std::size_t size)
  {
    auto const iter = std::find_if(superblocks_.cbegin(),
                                   superblocks_.cend(),
                                   [size](auto const& sblk) { return sblk.fits(size); });
    if (iter == superblocks_.cend()) { return {}; }

    auto sblk      = std::move(superblocks_.extract(iter).value());
    auto const blk = sblk.first_fit(size);
    superblocks_.insert(std::move(sblk));
    return blk;
  }

  /**
   * @brief Deallocate a block from the superblock it belongs to.
   *
   * @param blk The block to deallocate.
   * @param stream The stream to use for deallocation.
   * @return true if the block is found.
   */
  bool deallocate_from_superblock(block const& blk)
  {
    auto const iter = std::find_if(superblocks_.cbegin(),
                                   superblocks_.cend(),
                                   [&](auto const& sblk) { return sblk.contains(blk); });
    if (iter == superblocks_.cend()) { return false; }

    auto sblk = std::move(superblocks_.extract(iter).value());
    sblk.coalesce(blk);
    superblocks_.insert(std::move(sblk));
    return true;
  }

  /**
   * @brief Allocate space from upstream to supply the arena and return a block.
   *
   * @param size The number of bytes to allocate.
   * @return block A block of memory of at least `size` bytes.
   */
  block expand_arena(std::size_t size)
  {
    auto sblk = global_arena_.acquire(size);
    if (sblk.is_valid()) {
      RMM_LOGGING_ASSERT(sblk.size() >= superblock::minimum_size);
      auto const blk = sblk.first_fit(size);
      superblocks_.insert(std::move(sblk));
      return blk;
    }
    return {};
  }

  /// The global arena to allocate superblocks from.
  global_arena<Upstream>& global_arena_;
  /// Acquired superblocks.
  std::set<superblock> superblocks_;
  /// Mutex for exclusive lock.
  mutable std::mutex mtx_;
};

/**
 * @brief RAII-style cleaner for an arena.
 *
 * This is useful when a thread is about to terminate, and it contains a per-thread arena.
 *
 * @tparam Upstream Memory resource to use for allocating the global arena. Implements
 * rmm::mr::device_memory_resource interface.
 */
template <typename Upstream>
class arena_cleaner {
 public:
  explicit arena_cleaner(std::shared_ptr<arena<Upstream>> const& arena) : arena_(arena) {}

  // Disable copy (and move) semantics.
  arena_cleaner(arena_cleaner const&) = delete;
  arena_cleaner& operator=(arena_cleaner const&) = delete;
  arena_cleaner(arena_cleaner&&) noexcept        = delete;
  arena_cleaner& operator=(arena_cleaner&&) = delete;

  ~arena_cleaner()
  {
    if (!arena_.expired()) {
      auto arena_ptr = arena_.lock();
      arena_ptr->clean();
    }
  }

 private:
  /// A non-owning pointer to the arena that may need cleaning.
  std::weak_ptr<arena<Upstream>> arena_;
};

}  // namespace rmm::mr::detail::arena<|MERGE_RESOLUTION|>--- conflicted
+++ resolved
@@ -239,28 +239,6 @@
   }
 };
 
-<<<<<<< HEAD
-inline bool block_size_compare(block lhs, block rhs) { return lhs.size() < rhs.size(); }
-
-/**
- * @brief Get the first free block of at least `size` bytes.
- *
- * Address-ordered first-fit has shown to perform slightly better than best-fit when it comes to
- * memory fragmentation, and slightly cheaper to implement. It is also used by some popular
- * allocators such as jemalloc.
- *
- * \see Johnstone, M. S., & Wilson, P. R. (1998). The memory fragmentation problem: Solved?. ACM
- * Sigplan Notices, 34(3), 26-36.
- *
- * @param free_blocks The address-ordered set of free blocks.
- * @param size The number of bytes to allocate.
- * @return block A block of memory of at least `size` bytes, or an empty block if not found.
- */
-inline block first_fit(std::set<block>& free_blocks, std::size_t size)
-{
-  auto const iter = std::find_if(
-    free_blocks.cbegin(), free_blocks.cend(), [size](auto const& blk) { return blk.fits(size); });
-=======
 /// Comparison function for block sizes.
 inline bool block_size_compare(block const& lhs, block const& rhs)
 {
@@ -304,7 +282,6 @@
   // Allow move semantics.
   superblock(superblock&&) noexcept = default;
   superblock& operator=(superblock&&) noexcept = default;
->>>>>>> e61e85b4
 
   ~superblock() = default;
 
@@ -530,35 +507,10 @@
     : upstream_mr_{upstream_mr}
   {
     RMM_EXPECTS(nullptr != upstream_mr_, "Unexpected null upstream pointer.");
-<<<<<<< HEAD
-    RMM_EXPECTS(
-      initial_size == default_initial_size || initial_size == rmm::detail::align_up(initial_size),
-      "Error, Initial arena size required to be a multiple of 256 bytes");
-    RMM_EXPECTS(maximum_size_ == default_maximum_size ||
-                  maximum_size_ == rmm::detail::align_up(maximum_size_),
-                "Error, Maximum arena size required to be a multiple of 256 bytes");
-
-    if (initial_size == default_initial_size || maximum_size == default_maximum_size) {
-      std::size_t free{};
-      std::size_t total{};
-      RMM_CUDA_TRY(cudaMemGetInfo(&free, &total));
-      if (initial_size == default_initial_size) {
-        initial_size = rmm::detail::align_up(std::min(free, total / 2));
-      }
-      if (maximum_size_ == default_maximum_size) {
-        maximum_size_ = rmm::detail::align_down(free) - reserved_size;
-      }
-    }
-    RMM_EXPECTS(initial_size <= maximum_size_, "Initial arena size exceeds the maximum pool size!");
-
-    free_blocks_.emplace(expand_arena(initial_size));
-=======
-    auto const size = rmm::detail::align_down(arena_size.value_or(default_size()),
-                                              rmm::detail::CUDA_ALLOCATION_ALIGNMENT);
+    auto const size = rmm::detail::align_down(arena_size.value_or(default_size()));
     RMM_EXPECTS(size >= superblock::minimum_size,
                 "Arena size smaller than minimum superblock size.");
     initialize(size);
->>>>>>> e61e85b4
   }
 
   // Disable copy (and move) semantics.
