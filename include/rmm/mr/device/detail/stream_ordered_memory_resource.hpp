/*
<<<<<<< HEAD
 * Copyright (c) 2020-2021, NVIDIA CORPORATION.
=======
 * Copyright (c) 2021, NVIDIA CORPORATION.
>>>>>>> bef4377f
 *
 * Licensed under the Apache License, Version 2.0 (the "License");
 * you may not use this file except in compliance with the License.
 * You may obtain a copy of the License at
 *
 *     http://www.apache.org/licenses/LICENSE-2.0
 *
 * Unless required by applicable law or agreed to in writing, software
 * distributed under the License is distributed on an "AS IS" BASIS,
 * WITHOUT WARRANTIES OR CONDITIONS OF ANY KIND, either express or implied.
 * See the License for the specific language governing permissions and
 * limitations under the License.
 */
#pragma once

<<<<<<< HEAD
=======
#include <limits>
>>>>>>> bef4377f
#include <rmm/detail/aligned.hpp>
#include <rmm/detail/error.hpp>
#include <rmm/logger.hpp>
#include <rmm/mr/device/device_memory_resource.hpp>

#include <cuda_runtime_api.h>

#include <cstddef>
#include <functional>
#include <limits>
#include <map>
#include <mutex>
#include <set>
#include <thread>
#include <unordered_map>

namespace rmm {
namespace mr {
namespace detail {

/**
 * @brief A CRTP helper function
 *
 * https://www.fluentcpp.com/2017/05/19/crtp-helper/
 *
 * Does two things:
 * 1. Makes "crtp" explicit in the inheritance structure of a CRTP base class.
 * 2. Avoids having to `static_cast` in a lot of places
 *
 * @tparam T The derived class in a CRTP hierarchy
 */
template <typename T>
struct crtp {
  T& underlying() { return static_cast<T&>(*this); }
  T const& underlying() const { return static_cast<T const&>(*this); }
};

/**
 * @brief Base class for a stream-ordered memory resource
 *
 * This base class uses CRTP (https://en.wikipedia.org/wiki/Curiously_recurring_template_pattern)
 * to provide static polymorphism to enable defining suballocator resources that maintain separate
 * pools per stream. All of the stream-ordering logic is contained in this class, but the logic
 * to determine how memory pools are managed and the type of allocation is implented in a derived
 * class and in a free list class.
 *
 * For example, a coalescing pool memory resource uses a coalescing_free_list and maintains data
 * structures for allocated blocks and has functions to allocate and free blocks and to expand the
 * pool.
 *
 * Classes derived from stream_ordered_memory_resource must implement the following four methods,
 * documented separately:
 *
 * 1. `std::size_t get_maximum_allocation_size() const`
 * 2. `block_type expand_pool(std::size_t size, free_list& blocks, cuda_stream_view stream)`
 * 3. `split_block allocate_from_block(block_type const& b, std::size_t size)`
 * 4. `block_type free_block(void* p, std::size_t size) noexcept`
 */
template <typename PoolResource, typename FreeListType>
class stream_ordered_memory_resource : public crtp<PoolResource>, public device_memory_resource {
 public:
  ~stream_ordered_memory_resource() { release(); }

  stream_ordered_memory_resource()                                      = default;
  stream_ordered_memory_resource(stream_ordered_memory_resource const&) = delete;
  stream_ordered_memory_resource(stream_ordered_memory_resource&&)      = delete;
  stream_ordered_memory_resource& operator=(stream_ordered_memory_resource const&) = delete;
  stream_ordered_memory_resource& operator=(stream_ordered_memory_resource&&) = delete;

 protected:
  using free_list  = FreeListType;
  using block_type = typename free_list::block_type;
  using lock_guard = std::lock_guard<std::mutex>;

  // Derived classes must implement these four methods

  /*
   * @brief Get the maximum size of a single allocation supported by this suballocator memory
   * resource
   *
   * Default implementation is the maximum `std::size_t` value, but fixed-size allocators will have
   * a lower limit. Override this function in derived classes as necessary.
   *
   * @return std::size_t The maximum size of a single allocation supported by this memory resource
   */
<<<<<<< HEAD
  // std::size_t get_maximum_allocation_size() const { return
  // std::numeric_limits<std::size_t>::max(); }
=======
  // std::size_t get_maximum_allocation_size() const
>>>>>>> bef4377f

  /*
   * @brief Allocate space (typically from upstream) to supply the suballocation pool and return
   * a sufficiently sized block.
   *
   * This function returns a block because in some suballocators, a single block is allocated
   * from upstream and returned. In other suballocators, many blocks are created from upstream. In
   * the latter case, the function returns one block and inserts all the rest into the free list
   * `blocks`.
   *
   * @param size The minimum size block to return
   * @param blocks The free list into which to optionally insert new blocks
   * @param stream The stream on which the memory is to be used.
   * @return block_type a block of at least `size` bytes
   */
  // block_type expand_pool(std::size_t size, free_list& blocks, cuda_stream_view stream)

  /// Pair representing a block that has been split for allocation
  using split_block = std::pair<block_type, block_type>;

  /*
   * @brief Split block `b` if necessary to return a pointer to memory of `size` bytes.
   *
   * If the block is split, the remainder is returned as the remainder element in the output
   * `split_block`.
   *
   * @param b The block to allocate from.
   * @param size The size in bytes of the requested allocation.
   * @param stream_event The stream and associated event on which the allocation will be used.
   * @return A `split_block` comprising the allocated pointer and any unallocated remainder of the
   * input block.
   */
  // split_block allocate_from_block(block_type const& b, std::size_t size)

  /*
   * @brief Finds, frees and returns the block associated with pointer `p`.
   *
   * @param p The pointer to the memory to free.
   * @param size The size of the memory to free. Must be equal to the original allocation size.
   * @return The (now freed) block associated with `p`. The caller is expected to return the block
   * to the pool.
   */
  // block_type free_block(void* p, std::size_t size) noexcept

  /**
   * @brief Returns the block `b` (last used on stream `stream_event`) to the pool.
   *
   * @param b The block to insert into the pool.
   * @param stream The stream on which the memory was last used.
   */
  void insert_block(block_type const& b, cuda_stream_view stream)
  {
    stream_free_blocks_[get_event(stream)].insert(b);
  }

  void insert_blocks(free_list&& blocks, cuda_stream_view stream)
  {
    stream_free_blocks_[get_event(stream)].insert(std::move(blocks));
  }

  void print_free_blocks() const
  {
    std::cout << "stream free blocks: ";
    for (auto s : stream_free_blocks_) {
      std::cout << "stream: " << s.first.stream << " event: " << s.first.event << " ";
      s.second.print();
      std::cout << std::endl;
    }
    std::cout << std::endl;
  }

  /**
   * @brief Get the mutex object
   *
   * @return std::mutex
   */
  std::mutex& get_mutex() { return mtx_; }

  struct stream_event_pair {
    cudaStream_t stream;
    cudaEvent_t event;

    bool operator<(stream_event_pair const& rhs) const { return event < rhs.event; }
  };

  /**
   * @brief Allocates memory of size at least `bytes`.
   *
   * The returned pointer has at least 256B alignment.
   *
   * @throws `std::bad_alloc` if the requested allocation could not be fulfilled
   *
   * @param bytes The size in bytes of the allocation
   * @param stream The stream to associate this allocation with
   * @return void* Pointer to the newly allocated memory
   */
  virtual void* do_allocate(std::size_t bytes, cuda_stream_view stream) override
  {
    RMM_LOG_TRACE("[A][stream {:p}][{}B]", fmt::ptr(stream.value()), bytes);

    if (bytes <= 0) return nullptr;

    lock_guard lock(mtx_);

    auto stream_event = get_event(stream);

    bytes = rmm::detail::align_up(bytes, rmm::detail::CUDA_ALLOCATION_ALIGNMENT);
    RMM_EXPECTS(bytes <= this->underlying().get_maximum_allocation_size(),
                rmm::bad_alloc,
                "Maximum allocation size exceeded");
    auto const b = this->underlying().get_block(bytes, stream_event);

    RMM_LOG_TRACE(
      "[A][stream {:p}][{}B][{:p}]", fmt::ptr(stream_event.stream), bytes, fmt::ptr(b.pointer()));

    log_summary_trace();

    return b.pointer();
  }

  /**
   * @brief Deallocate memory pointed to by `p`.
   *
   * @throws nothing
   *
   * @param p Pointer to be deallocated
   */
  virtual void do_deallocate(void* p, std::size_t bytes, cuda_stream_view stream) override
  {
    RMM_LOG_TRACE("[D][stream {:p}][{}B][{:p}]", fmt::ptr(stream.value()), bytes, p);

    if (bytes <= 0 || p == nullptr) return;

    lock_guard lock(mtx_);
    auto stream_event = get_event(stream);

    bytes        = rmm::detail::align_up(bytes, rmm::detail::CUDA_ALLOCATION_ALIGNMENT);
    auto const b = this->underlying().free_block(p, bytes);

    // TODO: cudaEventRecord has significant overhead on deallocations. For the non-PTDS case
    // we may be able to delay recording the event in some situations. But using events rather than
    // streams allows stealing from deleted streams.
    RMM_ASSERT_CUDA_SUCCESS(cudaEventRecord(stream_event.event, stream.value()));

    stream_free_blocks_[stream_event].insert(b);

    log_summary_trace();
  }

 private:
  /**
   * @brief RAII wrapper for a CUDA event.
   */
  struct event_wrapper {
    event_wrapper()
    {
      RMM_ASSERT_CUDA_SUCCESS(cudaEventCreateWithFlags(&event, cudaEventDisableTiming));
    }
    ~event_wrapper() { RMM_ASSERT_CUDA_SUCCESS(cudaEventDestroy(event)); }
    cudaEvent_t event{};
  };

  /**
   * @brief get a unique CUDA event (possibly new) associated with `stream`
   *
   * The event is created on the first call, and it is not recorded. If compiled for per-thread
   * default stream and `stream` is the default stream, the event is created in thread local
   * memory and is unique per CPU thread.
   *
   * @param stream The stream for which to get an event.
   * @return The stream_event for `stream`.
   */
  stream_event_pair get_event(cuda_stream_view stream)
  {
    if (stream.is_per_thread_default()) {
      // Create a thread-local shared event wrapper. Shared pointers in the thread and in each MR
      // instance ensures it is destroyed cleaned up only after all are finished with it.
      thread_local auto event_tls = std::make_shared<event_wrapper>();
      default_stream_events.insert(event_tls);
      return stream_event_pair{stream.value(), event_tls.get()->event};
    }
    // We use cudaStreamLegacy as the event map key for the default stream for consistency between
    // PTDS and non-PTDS mode. In PTDS mode, the cudaStreamLegacy map key will only exist if the
    // user explicitly passes it, so it is used as the default location for the free list
    // at construction. For consistency, the same key is used for null stream free lists in non-PTDS
    // mode.
    auto const stream_to_store = stream.is_default() ? cudaStreamLegacy : stream.value();

    auto const iter = stream_events_.find(stream_to_store);
    return (iter != stream_events_.end()) ? iter->second : [&]() {
      stream_event_pair stream_event{stream_to_store};
      RMM_ASSERT_CUDA_SUCCESS(
        cudaEventCreateWithFlags(&stream_event.event, cudaEventDisableTiming));
      stream_events_[stream_to_store] = stream_event;
      return stream_event;
    }();
  }

  /**
   * @brief Splits a block into an allocated block of `size` bytes and a remainder block, and
   * inserts the remainder into a free list.
   *
   * @param b The block to split into allocated and remainder portions.
   * @param size The size of the block to allocate from `b`.
   * @param blocks The `free_list` in which to insert the remainder block.
   * @return The allocated block.
   */
  block_type allocate_and_insert_remainder(block_type b, std::size_t size, free_list& blocks)
  {
    auto const [allocated, remainder] = this->underlying().allocate_from_block(b, size);
    if (remainder.is_valid()) blocks.insert(remainder);
    return allocated;
  }

  /**
   * @brief Get an available memory block of at least `size` bytes
   *
   * @param size The number of bytes to allocate
   * @param stream_event The stream and associated event on which the allocation will be used.
   * @return block_type A block of memory of at least `size` bytes
   */
  block_type get_block(std::size_t size, stream_event_pair stream_event)
  {
    // Try to find a satisfactory block in free list for the same stream (no sync required)
    auto iter = stream_free_blocks_.find(stream_event);
    if (iter != stream_free_blocks_.end()) {
      block_type const b = iter->second.get_block(size);
      if (b.is_valid()) { return allocate_and_insert_remainder(b, size, iter->second); }
    }

    free_list& blocks =
      (iter != stream_free_blocks_.end()) ? iter->second : stream_free_blocks_[stream_event];

    // Try to find an existing block in another stream
    {
      block_type const b = get_block_from_other_stream(size, stream_event, blocks, false);
      if (b.is_valid()) return b;
    }

    // no large enough blocks available on other streams, so sync and merge until we find one
    {
      block_type const b = get_block_from_other_stream(size, stream_event, blocks, true);
      if (b.is_valid()) return b;
    }

    log_summary_trace();

    // no large enough blocks available after merging, so grow the pool
    block_type const b =
      this->underlying().expand_pool(size, blocks, cuda_stream_view{stream_event.stream});

    return allocate_and_insert_remainder(b, size, blocks);
  }

  /**
   * @brief Find a free block of at least `size` bytes in a `free_list` with a different
   * stream/event than `stream_event`.
   *
   * If an appropriate block is found in a free list F associated with event E,
   * `stream_event.stream` will be made to wait on event E. All other blocks in free list F will be
   * moved to the free list associated with `stream_event.stream`. This results in coalescing with
   * other blocks in that free list, hopefully reducing fragmentation.
   *
   * @param size The requested size of the allocation.
   * @param stream_event The stream and associated event on which the allocation is being
   * requested.
   * @return A block with non-null pointer and size >= `size`, or a nullptr block if none is
   *         available in `blocks`.
   */
  block_type get_block_from_other_stream(std::size_t size,
                                         stream_event_pair stream_event,
                                         free_list& blocks,
                                         bool merge_first)
  {
    for (auto it = stream_free_blocks_.begin(), next_it = it; it != stream_free_blocks_.end();
         it = next_it) {
      ++next_it;  // Points to element after `it` to allow erasing `it` in the loop body
      auto other_event = it->first.event;
      if (other_event != stream_event.event) {
        auto other_blocks = it->second;

        block_type const b = [&]() {
          if (merge_first) {
            merge_lists(stream_event, blocks, other_event, std::move(other_blocks));

            RMM_LOG_DEBUG("[A][Stream {:p}][{}B][Merged stream {:p}]",
                          fmt::ptr(stream_event.stream),
                          size,
                          fmt::ptr(it->first.stream));

            stream_free_blocks_.erase(it);

            block_type const b = blocks.get_block(size);  // get the best fit block in merged lists
            if (b.is_valid()) { return allocate_and_insert_remainder(b, size, blocks); }
          } else {
            block_type const b = other_blocks.get_block(size);
            if (b.is_valid()) {
              // Since we found a block associated with a different stream, we have to insert a wait
              // on the stream's associated event into the allocating stream.
              RMM_CUDA_TRY(cudaStreamWaitEvent(stream_event.stream, other_event, 0));
              return allocate_and_insert_remainder(b, size, other_blocks);
            }
          }
          return block_type{};
        }();

        if (b.is_valid()) {
          RMM_LOG_DEBUG((merge_first) ? "[A][Stream {:p}][{}B][Found after merging stream {:p}]"
                                      : "[A][Stream {:p}][{}B][Taken from stream {:p}]",
                        fmt::ptr(stream_event.stream),
                        size,
                        fmt::ptr(it->first.stream));
          return b;
        }
      }
    }
    return block_type{};
  }

  void merge_lists(stream_event_pair stream_event,
                   free_list& blocks,
                   cudaEvent_t other_event,
                   free_list&& other_blocks)
  {
    // Since we found a block associated with a different stream, we have to insert a wait
    // on the stream's associated event into the allocating stream.
    RMM_CUDA_TRY(cudaStreamWaitEvent(stream_event.stream, other_event, 0));

    // Merge the two free lists
    blocks.insert(std::move(other_blocks));
  }

  /**
   * @brief Clear free lists and events
   *
   * Note: only called by destructor.
   */
  void release()
  {
    lock_guard lock(mtx_);

    for (auto s_e : stream_events_) {
      RMM_ASSERT_CUDA_SUCCESS(cudaEventSynchronize(s_e.second.event));
      RMM_ASSERT_CUDA_SUCCESS(cudaEventDestroy(s_e.second.event));
    }

    stream_events_.clear();
    stream_free_blocks_.clear();
  }

  void log_summary_trace()
  {
#if (SPDLOG_ACTIVE_LEVEL <= SPDLOG_LEVEL_TRACE)
    std::size_t num_blocks{0};
    std::size_t max_block{0};
    std::size_t free_mem{0};
    std::for_each(stream_free_blocks_.cbegin(),
                  stream_free_blocks_.cend(),
                  [this, &num_blocks, &max_block, &free_mem](auto const& freelist) {
                    num_blocks += freelist.second.size();
                    auto summary = this->underlying().free_list_summary(freelist.second);
                    max_block    = std::max(summary.first, max_block);
                    free_mem += summary.second;
                  });
    RMM_LOG_TRACE("[Summary][Free lists: {}][Blocks: {}][Max Block: {}][Total Free: {}]",
                  stream_free_blocks_.size(),
                  num_blocks,
                  max_block,
                  free_mem);
#endif
  }

  // map of stream_event_pair --> free_list
  // Event (or associated stream) must be synced before allocating from associated free_list to a
  // different stream
  std::map<stream_event_pair, free_list> stream_free_blocks_;

  // bidirectional mapping between non-default streams and events
  std::unordered_map<cudaStream_t, stream_event_pair> stream_events_;

  // shared pointers to events keeps the events alive as long as either the thread that created them
  // or the MR that is using them exists.
  std::set<std::shared_ptr<event_wrapper>> default_stream_events;

  std::mutex mtx_;  // mutex for thread-safe access
};                  // namespace detail

}  // namespace detail
}  // namespace mr
}  // namespace rmm<|MERGE_RESOLUTION|>--- conflicted
+++ resolved
@@ -1,9 +1,5 @@
 /*
-<<<<<<< HEAD
  * Copyright (c) 2020-2021, NVIDIA CORPORATION.
-=======
- * Copyright (c) 2021, NVIDIA CORPORATION.
->>>>>>> bef4377f
  *
  * Licensed under the Apache License, Version 2.0 (the "License");
  * you may not use this file except in compliance with the License.
@@ -19,10 +15,6 @@
  */
 #pragma once
 
-<<<<<<< HEAD
-=======
-#include <limits>
->>>>>>> bef4377f
 #include <rmm/detail/aligned.hpp>
 #include <rmm/detail/error.hpp>
 #include <rmm/logger.hpp>
@@ -108,12 +100,7 @@
    *
    * @return std::size_t The maximum size of a single allocation supported by this memory resource
    */
-<<<<<<< HEAD
-  // std::size_t get_maximum_allocation_size() const { return
-  // std::numeric_limits<std::size_t>::max(); }
-=======
   // std::size_t get_maximum_allocation_size() const
->>>>>>> bef4377f
 
   /*
    * @brief Allocate space (typically from upstream) to supply the suballocation pool and return
