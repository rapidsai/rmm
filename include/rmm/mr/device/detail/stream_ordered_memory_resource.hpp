--- conflicted
+++ resolved
@@ -248,18 +248,11 @@
     bytes        = rmm::detail::align_up(bytes, allocation_alignment);
     auto const b = this->underlying().free_block(p, bytes, stream);
 
-<<<<<<< HEAD
     if (b.is_valid()) {
-      // TODO: cudaEventRcord has significant overhead on deallocations. For the non-PTDS case
+      // TODO: cudaEventRecord has significant overhead on deallocations. For the non-PTDS case
       // we may be able to delay recording the event in some situations. But using events rather
       // than streams allows stealing from deleted streams.
-      RMM_ASSERT_CUDA_SUCCESS(cudaEventRecord(stream_event.event, stream));
-=======
-    // TODO: cudaEventRecord has significant overhead on deallocations. For the non-PTDS case
-    // we may be able to delay recording the event in some situations. But using events rather than
-    // streams allows stealing from deleted streams.
-    RMM_ASSERT_CUDA_SUCCESS(cudaEventRecord(stream_event.event, stream.value()));
->>>>>>> ce995881
+      RMM_ASSERT_CUDA_SUCCESS(cudaEventRecord(stream_event.event, stream.value()));
 
       stream_free_blocks_[stream_event].insert(b);
     }
