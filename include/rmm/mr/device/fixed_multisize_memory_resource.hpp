--- conflicted
+++ resolved
@@ -106,7 +106,6 @@
     init(initial_blocks_per_size);
   }
 
-<<<<<<< HEAD
   /**
    * @brief Construct a new fixed multisize memory resource object
    *
@@ -135,17 +134,10 @@
       size_base_{size_base},
       min_size_exponent_{min_size_exponent},
       max_size_exponent_{max_size_exponent},
-      min_size_bytes_{ipow(size_base, min_size_exponent)},
-      max_size_bytes_{ipow(size_base, max_size_exponent)}
+      min_size_bytes_{detail::ipow(size_base, min_size_exponent)},
+      max_size_bytes_{detail::ipow(size_base, max_size_exponent)}
   {
     init(initial_blocks_per_size);
-=======
-    // allocate initial blocks and insert into free list
-    for (std::size_t i = min_size_exponent_; i <= max_size_exponent_; i++) {
-      fixed_size_mr_.emplace_back(new fixed_size_memory_resource<Upstream>(
-        upstream_resource, detail::ipow(size_base, i), initial_blocks_per_size));
-    }
->>>>>>> e2c0e95f
   }
 
   /**
@@ -232,7 +224,7 @@
     // allocate initial blocks and insert into free list
     for (std::size_t i = min_size_exponent_; i <= max_size_exponent_; i++) {
       fixed_size_mr_.emplace_back(new fixed_size_memory_resource<Upstream, Upstream_ptr>(
-        upstream_mr_, ipow(size_base_, i), initial_blocks_per_size));
+        upstream_mr_, detail::ipow(size_base_, i), initial_blocks_per_size));
     }
   }
 
