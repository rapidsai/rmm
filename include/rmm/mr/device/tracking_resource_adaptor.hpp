/*
 * Copyright (c) 2020, NVIDIA CORPORATION.
 *
 * Licensed under the Apache License, Version 2.0 (the "License");
 * you may not use this file except in compliance with the License.
 * You may obtain a copy of the License at
 *
 *     http://www.apache.org/licenses/LICENSE-2.0
 *
 * Unless required by applicable law or agreed to in writing, software
 * distributed under the License is distributed on an "AS IS" BASIS,
 * WITHOUT WARRANTIES OR CONDITIONS OF ANY KIND, either express or implied.
 * See the License for the specific language governing permissions and
 * limitations under the License.
 */
#pragma once

#include <map>
#include <mutex>
#include <rmm/detail/error.hpp>
#include <rmm/detail/stack_trace.hpp>
#include <rmm/mr/device/device_memory_resource.hpp>
#include <shared_mutex>
#include <sstream>

namespace rmm {
namespace mr {
/**
 * @brief Resource that uses `Upstream` to allocate memory and tracks allocations.
 *
 * An instance of this resource can be constructed with an existing, upstream
 * resource in order to satisfy allocation requests, but any existing allocations
 * will be untracked. Tracking stores a size and pointer for every allocation, and a stack
 * frame if `capture_stacks` is true, so it can add significant overhead.
 * `tracking_resource_adaptor` is intended as a debug adaptor and shouldn't be used in
 * performance-sensitive code. Note that callstacks may not contain all symbols unless
 * the project is linked with `-rdynamic`. This can be accomplished with
 * `add_link_options(-rdynamic)` in cmake.
 *
 * @tparam Upstream Type of the upstream resource used for
 * allocation/deallocation.
 */
template <typename Upstream>
class tracking_resource_adaptor final : public device_memory_resource {
 public:
  // can be a std::shared_mutex once C++17 is adopted
  using read_lock_t  = std::shared_lock<std::shared_timed_mutex>;
  using write_lock_t = std::unique_lock<std::shared_timed_mutex>;

  /**
   * @brief Information stored about an allocation. Includes the size
   * and a stack trace if the `tracking_resource_adaptor` was initialized
   * to capture stacks.
   *
   */
  struct allocation_info {
    std::unique_ptr<rmm::detail::stack_trace> strace;
    std::size_t allocation_size;

    allocation_info() = delete;
    allocation_info(std::size_t size, bool capture_stack)
      : strace{[&]() {
          return capture_stack ? std::make_unique<rmm::detail::stack_trace>() : nullptr;
        }()},
        allocation_size{size} {};
  };

  /**
   * @brief Stores the current, peak, and total number of allocations and
   * allocated bytes
   */
  struct allocation_counts {
    int64_t current_bytes{0};    // Current outstanding bytes
    int64_t current_count{0};    // Current outstanding count
    int64_t peak_bytes{0};       // Max value of current_bytes
    int64_t peak_count{0};       // Max value of current_count
    std::size_t total_bytes{0};  // Total allocated bytes
    std::size_t total_count{0};  // Total allocated count

    /**
     * @brief Increments totals by `bytes` and counts  by 1, and updates peak values.
     *
     * Increments current and peak total bytes allocated by `bytes`.
     * Increments current and peak allocation counts by `1`.
     * Updates peak total bytes allocated and allocation count if the current values exceed previous
     * peak.
     *
     * @param bytes Number of bytes allocated
     */
    void increment_count(size_t bytes)
    {
      current_bytes += bytes;
      current_count += 1;

      peak_bytes = std::max(current_bytes, peak_bytes);
      peak_count = std::max(current_count, peak_count);

      total_bytes += bytes;
      total_count += 1;
    }

    /**
     * @brief Decrement the current bytes and count. Peaks and totals remain unchanged
     *
     * @param bytes Number of bytes deallocated
     */
    void decrement_count(size_t bytes)
    {
      current_bytes -= bytes;
      current_count -= 1;
    }
  };

  /**
   * @brief Construct a new tracking resource adaptor using `upstream` to satisfy
   * allocation requests.
   *
   * @throws `rmm::logic_error` if `upstream == nullptr`
   *
   * @param upstream The resource used for allocating/deallocating device memory
   * @param capture_stacks If true, capture stacks for allocation calls
   */
  tracking_resource_adaptor(Upstream* upstream, bool capture_stacks = false)
<<<<<<< HEAD
    : capture_stacks_{capture_stacks}, upstream_{upstream}
=======
    : capture_stacks_{capture_stacks}, allocated_bytes_{0}, upstream_{upstream}
>>>>>>> c23c3224
  {
    RMM_EXPECTS(nullptr != upstream, "Unexpected null upstream resource pointer.");
  }

  tracking_resource_adaptor()                                 = delete;
  virtual ~tracking_resource_adaptor()                        = default;
  tracking_resource_adaptor(tracking_resource_adaptor const&) = delete;
  tracking_resource_adaptor(tracking_resource_adaptor&&)      = default;
  tracking_resource_adaptor& operator=(tracking_resource_adaptor const&) = delete;
  tracking_resource_adaptor& operator=(tracking_resource_adaptor&&) = default;

  /**
   * @brief Return pointer to the upstream resource.
   *
   * @return Upstream* Pointer to the upstream resource.
   */
  Upstream* get_upstream() const noexcept { return upstream_; }

  /**
   * @brief Checks whether the upstream resource supports streams.
   *
   * @return true The upstream resource supports streams
   * @return false The upstream resource does not support streams.
   */
  bool supports_streams() const noexcept override { return upstream_->supports_streams(); }

  /**
   * @brief Query whether the resource supports the get_mem_info API.
   *
   * @return bool true if the upstream resource supports get_mem_info, false otherwise.
   */
  bool supports_get_mem_info() const noexcept override
  {
    return upstream_->supports_get_mem_info();
  }

  /**
   * @brief Get the outstanding allocations map
   *
   * @return std::map<void*, allocation_info> const& of a map of allocations. The key
   * is the allocated memory pointer and the data is the allocation_info structure, which
   * contains size and, potentially, stack traces.
   */
  std::map<void*, allocation_info> const& get_outstanding_allocations() const noexcept
  {
    return allocations_;
  }

  /**
   * @brief Query the number of bytes that have been allocated. Note that
   * this can not be used to know how large of an allocation is possible due
   * to both possible fragmentation and also internal page sizes and alignment
   * that is not tracked by this allocator.
   *
   * @return std::size_t number of bytes that have been allocated through this
   * allocator.
   */
  std::size_t get_allocated_bytes() const noexcept { return allocation_counts_.current_bytes; }

  /**
   * @brief Returns an allocation_counts struct for this adaptor containing the
   * current, peak, and total number of bytes and allocation count for this
   * adaptor since it was created.
   *
   * @return allocation_counts struct containing the allocation number of bytes
   * and count info
   */
  allocation_counts get_allocation_counts() const noexcept
  {
    read_lock_t lock(mtx_);

    return allocation_counts_;
  }

  /**
   * @brief Gets a string containing the outstanding allocation pointers, their
   * size, and optionally the stack trace for when each pointer was allocated.
   *
   * @return std::string Containing the outstanding allocation pointers.
   */
  std::string get_outstanding_allocations_str() const
  {
    read_lock_t lock(mtx_);

    std::ostringstream oss;

    if (!allocations_.empty()) {
      for (auto const& al : allocations_) {
        oss << al.first << ": " << al.second.allocation_size << " B";
        if (al.second.strace != nullptr) {
          oss << " : callstack:" << std::endl << *al.second.strace;
        }
        oss << std::endl;
      }
    }

    return oss.str();
  }

  /**
   * @brief Log any outstanding allocations via RMM_LOG_DEBUG
   *
   */
  void log_outstanding_allocations() const
  {
#if SPDLOG_ACTIVE_LEVEL <= SPDLOG_LEVEL_DEBUG
    RMM_LOG_DEBUG("Outstanding Allocations: {}", get_outstanding_allocations_str());
#endif  // SPDLOG_ACTIVE_LEVEL <= SPDLOG_LEVEL_DEBUG
  }

 private:
  /**
   * @brief Allocates memory of size at least `bytes` using the upstream
   * resource as long as it fits inside the allocation limit.
   *
   * The returned pointer has at least 256B alignment.
   *
   * @throws `rmm::bad_alloc` if the requested allocation could not be fulfilled
   * by the upstream resource.
   *
   * @param bytes The size, in bytes, of the allocation
   * @param stream Stream on which to perform the allocation
   * @return void* Pointer to the newly allocated memory
   */
  void* do_allocate(std::size_t bytes, cuda_stream_view stream) override
  {
    void* p = upstream_->allocate(bytes, stream);

    // track it.
    {
      write_lock_t lock(mtx_);
      allocations_.emplace(p, allocation_info{bytes, capture_stacks_});

      // Increment the allocation_count_ while we have the lock
      allocation_counts_.increment_count(bytes);
    }

    return p;
  }

  /**
   * @brief Free allocation of size `bytes` pointed to by `p`
   *
   * @throws Nothing.
   *
   * @param p Pointer to be deallocated
   * @param bytes Size of the allocation
   * @param stream Stream on which to perform the deallocation
   */
  void do_deallocate(void* p, std::size_t bytes, cuda_stream_view stream) override
  {
    upstream_->deallocate(p, bytes, stream);

    {
      write_lock_t lock(mtx_);

      const auto found = allocations_.find(p);

      // Ensure the allocation is found and the number of bytes match
      if (found == allocations_.end()) {
        // Don't throw but log an error. Throwing in a descructor (or any noexcept) will call
        // std::terminate
        RMM_LOG_ERROR(
          "Deallocating a pointer that was not tracked. Ptr: {:p} [{}B], Current Num. Allocations: "
          "{}",
          fmt::ptr(p),
          bytes,
          this->allocations_.size());
      } else {
        allocations_.erase(found);

        auto allocated_bytes = found->second.allocation_size;

        if (allocated_bytes != bytes) {
          // Don't throw but log an error. Throwing in a descructor (or any noexcept) will call
          // std::terminate
          RMM_LOG_ERROR(
            "Alloc bytes ({}) and Dealloc bytes ({}) do not match", allocated_bytes, bytes);

          bytes = allocated_bytes;
        }
      }

      // Decrement the current allocated counts.
      allocation_counts_.decrement_count(bytes);
    }
  }

  /**
   * @brief Compare the upstream resource to another.
   *
   * @throws Nothing.
   *
   * @param other The other resource to compare to
   * @return true If the two resources are equivalent
   * @return false If the two resources are not equal
   */
  bool do_is_equal(device_memory_resource const& other) const noexcept override
  {
    if (this == &other)
      return true;
    else {
      auto cast = dynamic_cast<tracking_resource_adaptor<Upstream> const*>(&other);
      return cast != nullptr ? upstream_->is_equal(*cast->get_upstream())
                             : upstream_->is_equal(other);
    }
  }

  /**
   * @brief Get free and available memory from upstream resource.
   *
   * @throws `rmm::cuda_error` if unable to retrieve memory info.
   *
   * @param stream Stream on which to get the mem info.
   * @return std::pair contaiing free_size and total_size of memory
   */
  std::pair<std::size_t, std::size_t> do_get_mem_info(cuda_stream_view stream) const override
  {
    return upstream_->get_mem_info(stream);
  }

  bool capture_stacks_;                           // whether or not to capture call stacks
  std::map<void*, allocation_info> allocations_;  // map of active allocations
  allocation_counts
    allocation_counts_;  // Detailed information on peak, current, and total allocation amounts
  std::shared_timed_mutex mutable mtx_;  // mutex for thread safe access to allocations_
  Upstream* upstream_;  // the upstream resource used for satisfying allocation requests
};

/**
 * @brief Convenience factory to return a `tracking_resource_adaptor` around the
 * upstream resource `upstream`.
 *
 * @tparam Upstream Type of the upstream `device_memory_resource`.
 * @param upstream Pointer to the upstream resource
 */
template <typename Upstream>
tracking_resource_adaptor<Upstream> make_tracking_adaptor(Upstream* upstream)
{
  return tracking_resource_adaptor<Upstream>{upstream};
}

}  // namespace mr
}  // namespace rmm<|MERGE_RESOLUTION|>--- conflicted
+++ resolved
@@ -121,11 +121,7 @@
    * @param capture_stacks If true, capture stacks for allocation calls
    */
   tracking_resource_adaptor(Upstream* upstream, bool capture_stacks = false)
-<<<<<<< HEAD
-    : capture_stacks_{capture_stacks}, upstream_{upstream}
-=======
     : capture_stacks_{capture_stacks}, allocated_bytes_{0}, upstream_{upstream}
->>>>>>> c23c3224
   {
     RMM_EXPECTS(nullptr != upstream, "Unexpected null upstream resource pointer.");
   }
