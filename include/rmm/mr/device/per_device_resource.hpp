/*
 * Copyright (c) 2020-2021, NVIDIA CORPORATION.
 *
 * Licensed under the Apache License, Version 2.0 (the "License");
 * you may not use this file except in compliance with the License.
 * You may obtain a copy of the License at
 *
 *     http://www.apache.org/licenses/LICENSE-2.0
 *
 * Unless required by applicable law or agreed to in writing, software
 * distributed under the License is distributed on an "AS IS" BASIS,
 * WITHOUT WARRANTIES OR CONDITIONS OF ANY KIND, either express or implied.
 * See the License for the specific language governing permissions and
 * limitations under the License.
 */

#pragma once

#include <rmm/cuda_device.hpp>
#include <rmm/detail/export.hpp>
#include <rmm/mr/device/cuda_memory_resource.hpp>
#include <rmm/mr/device/device_memory_resource.hpp>

#include <map>
#include <mutex>

/**
 * @file per_device_resource.hpp
 * @brief Management of per-device `device_memory_resource`s
 *
 * One might wish to construct a `device_memory_resource` and use it for (de)allocation
 * without explicit dependency injection, i.e., passing a reference to that object to all places it
 * is to be used. Instead, one might want to set their resource as a "default" and have it be used
 * in all places where another resource has not been explicitly specified. In applications with
 * multiple GPUs in the same process, it may also be necessary to maintain independent default
 * resources for each device. To this end, the `set_per_device_resource` and
 * `get_per_device_resource` functions enable mapping a CUDA device id to a `device_memory_resource`
 * pointer.
 *
 * For example, given a pointer, `mr`, to a `device_memory_resource` object, calling
 * `set_per_device_resource(cuda_device_id{0}, mr)` will establish a mapping between CUDA device 0
 * and `mr` such that all future calls to `get_per_device_resource(cuda_device_id{0})` will return
 * the same pointer, `mr`. In this way, all places that use the resource returned from
 * `get_per_device_resource` for (de)allocation will use the user provided resource, `mr`.
 *
 * @note `device_memory_resource`s make CUDA API calls without setting the current CUDA device.
 * Therefore a memory resource should only be used with the current CUDA device set to the device
 * that was active when the memory resource was created. Calling `set_per_device_resource(id, mr)`
 * is only valid if `id` refers to the CUDA device that was active when `mr` was created.
 *
 * If no resource was explicitly set for a given device specified by `id`, then
 * `get_per_device_resource(id)` will return a pointer to a `cuda_memory_resource`.
 *
 * To fetch and modify the resource for the current CUDA device, `get_current_device_resource()` and
 * `set_current_device_resource()` will automatically use the current CUDA device id from
 * `cudaGetDevice()`.
 *
 * Creating a device_memory_resource for each device requires care to set the current device
 * before creating each resource, and to maintain the lifetime of the resources as long as they
 * are set as per-device resources. Here is an example loop that creates `unique_ptr`s to
 * pool_memory_resource objects for each device and sets them as the per-device resource for that
 * device.
 *
 * @code{.cpp}
 * std::vector<unique_ptr<pool_memory_resource>> per_device_pools;
 * for(int i = 0; i < N; ++i) {
 *   cudaSetDevice(i);
 *   per_device_pools.push_back(std::make_unique<pool_memory_resource>());
 *   set_per_device_resource(cuda_device_id{i}, &per_device_pools.back());
 * }
 * @endcode
 */

namespace rmm::mr {
/**
 * @addtogroup memory_resources
 * @{
 */

namespace detail {

/**
 * @brief Returns a pointer to the initial resource.
 *
 * Returns a global instance of a `cuda_memory_resource` as a function local static.
 *
 * @return Pointer to the static cuda_memory_resource used as the initial, default resource
 */
inline device_memory_resource* initial_resource()
{
  static cuda_memory_resource mr{};
  return &mr;
}

/**
 * @briefreturn{Reference to the lock}
 */
inline std::mutex& map_lock()
{
  static std::mutex map_lock;
  return map_lock;
}

// This symbol must have default visibility, see: https://github.com/rapidsai/rmm/issues/826
/**
 * @briefreturn{Reference to the map from device id -> resource}
 */
RMM_EXPORT inline auto& get_map()
{
  static std::map<cuda_device_id::value_type, device_memory_resource*> device_id_to_resource;
  return device_id_to_resource;
}

}  // namespace detail

/**
 * @brief Get the resource for the specified device.
 *
 * Returns a pointer to the `device_memory_resource` for the specified device. The initial
 * resource is a `cuda_memory_resource`.
 *
 * `id.value()` must be in the range `[0, cudaGetDeviceCount())`, otherwise behavior is undefined.
 *
 * This function is thread-safe with respect to concurrent calls to `set_per_device_resource`,
 * `get_per_device_resource`, `get_current_device_resource`, and `set_current_device_resource`.
 * Concurrent calls to any of these functions will result in a valid state, but the order of
 * execution is undefined.
 *
 * @note The returned `device_memory_resource` should only be used when CUDA device `id` is the
 * current device  (e.g. set using `cudaSetDevice()`). The behavior of a device_memory_resource is
 * undefined if used while the active CUDA device is a different device from the one that was active
 * when the device_memory_resource was created.
 *
 * @param device_id The id of the target device
 * @return Pointer to the current `device_memory_resource` for device `id`
 */
inline device_memory_resource* get_per_device_resource(cuda_device_id device_id)
{
  std::lock_guard<std::mutex> lock{detail::map_lock()};
  auto& map = detail::get_map();
  // If a resource was never set for `id`, set to the initial resource
  auto const found = map.find(device_id.value());
  return (found == map.end()) ? (map[device_id.value()] = detail::initial_resource())
                              : found->second;
}

/**
 * @brief Set the `device_memory_resource` for the specified device.
 *
 * If `new_mr` is not `nullptr`, sets the memory resource pointer for the device specified by `id`
 * to `new_mr`. Otherwise, resets `id`s resource to the initial `cuda_memory_resource`.
 *
 * `id.value()` must be in the range `[0, cudaGetDeviceCount())`, otherwise behavior is undefined.
 *
 * The object pointed to by `new_mr` must outlive the last use of the resource, otherwise behavior
 * is undefined. It is the caller's responsibility to maintain the lifetime of the resource
 * object.
 *
 * This function is thread-safe with respect to concurrent calls to `set_per_device_resource`,
 * `get_per_device_resource`, `get_current_device_resource`, and `set_current_device_resource`.
 * Concurrent calls to any of these functions will result in a valid state, but the order of
 * execution is undefined.
 *
 * @note The resource passed in `new_mr` must have been created when device `id` was the current
 * CUDA device (e.g. set using `cudaSetDevice()`). The behavior of a device_memory_resource is
 * undefined if used while the active CUDA device is a different device from the one that was active
 * when the device_memory_resource was created.
 *
 * @param device_id The id of the target device
 * @param new_mr If not `nullptr`, pointer to new `device_memory_resource` to use as new resource
 * for `id`
 * @return Pointer to the previous memory resource for `id`
 */
inline device_memory_resource* set_per_device_resource(cuda_device_id device_id,
                                                       device_memory_resource* new_mr)
{
  std::lock_guard<std::mutex> lock{detail::map_lock()};
  auto& map          = detail::get_map();
  auto const old_itr = map.find(device_id.value());
  // If a resource didn't previously exist for `id`, return pointer to initial_resource
  auto* old_mr           = (old_itr == map.end()) ? detail::initial_resource() : old_itr->second;
  map[device_id.value()] = (new_mr == nullptr) ? detail::initial_resource() : new_mr;
  return old_mr;
}

/**
 * @brief Get the memory resource for the current device.
 *
 * Returns a pointer to the resource set for the current device. The initial resource is a
 * `cuda_memory_resource`.
 *
 * The "current device" is the device returned by `cudaGetDevice`.
 *
 * This function is thread-safe with respect to concurrent calls to `set_per_device_resource`,
 * `get_per_device_resource`, `get_current_device_resource`, and `set_current_device_resource`.
 * Concurrent calls to any of these functions will result in a valid state, but the order of
 * execution is undefined.
 *
 * @note The returned `device_memory_resource` should only be used with the current CUDA device.
 * Changing the current device (e.g. using `cudaSetDevice()`) and then using the returned resource
 * can result in undefined behavior. The behavior of a device_memory_resource is undefined if used
 * while the active CUDA device is a different device from the one that was active when the
 * device_memory_resource was created.
 *
 * @return Pointer to the resource for the current device
 */
inline device_memory_resource* get_current_device_resource()
{
  return get_per_device_resource(rmm::get_current_cuda_device());
}

/**
 * @brief Set the memory resource for the current device.
 *
 * If `new_mr` is not `nullptr`, sets the resource pointer for the current device to
 * `new_mr`. Otherwise, resets the resource to the initial `cuda_memory_resource`.
 *
 * The "current device" is the device returned by `cudaGetDevice`.
 *
 * The object pointed to by `new_mr` must outlive the last use of the resource, otherwise behavior
 * is undefined. It is the caller's responsibility to maintain the lifetime of the resource
 * object.
 *
 * This function is thread-safe with respect to concurrent calls to `set_per_device_resource`,
 * `get_per_device_resource`, `get_current_device_resource`, and `set_current_device_resource`.
 * Concurrent calls to any of these functions will result in a valid state, but the order of
 * execution is undefined.
 *
 * @note The resource passed in `new_mr` must have been created for the current CUDA device. The
 * behavior of a device_memory_resource is undefined if used while the active CUDA device is a
 * different device from the one that was active when the device_memory_resource was created.
 *
 * @param new_mr If not `nullptr`, pointer to new resource to use for the current device
 * @return Pointer to the previous resource for the current device
 */
inline device_memory_resource* set_current_device_resource(device_memory_resource* new_mr)
{
  return set_per_device_resource(rmm::get_current_cuda_device(), new_mr);
}
<<<<<<< HEAD

=======
/** @} */  // end of group
>>>>>>> f4afa6af
}  // namespace rmm::mr<|MERGE_RESOLUTION|>--- conflicted
+++ resolved
@@ -237,9 +237,5 @@
 {
   return set_per_device_resource(rmm::get_current_cuda_device(), new_mr);
 }
-<<<<<<< HEAD
-
-=======
 /** @} */  // end of group
->>>>>>> f4afa6af
 }  // namespace rmm::mr