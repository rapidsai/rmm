--- conflicted
+++ resolved
@@ -183,17 +183,11 @@
    */
   block_type block_from_upstream(size_t size, cudaStream_t stream)
   {
-<<<<<<< HEAD
-    void* p = upstream_mr_->allocate(size, stream);
-    block_type b{reinterpret_cast<char*>(p), size, true, size};
-    upstream_blocks_.emplace_back(b);  // TODO: with C++17 use version that returns a reference
-    return b;
-=======
     RMM_LOG_INFO("[A][Stream {}][Upstream {}B]", reinterpret_cast<void*>(stream), size);
 
     try {
       void* p = upstream_mr_->allocate(size, stream);
-      block_type b{reinterpret_cast<char*>(p), size, true};
+      block_type b{reinterpret_cast<char*>(p), size, true, size};
       upstream_blocks_.emplace_back(b);  // TODO: with C++17 use version that returns a reference
       return b;
     } catch (std::exception const& e) {
@@ -203,7 +197,6 @@
                     e.what());
       throw;
     }
->>>>>>> cb27176b
   }
 
   /**
