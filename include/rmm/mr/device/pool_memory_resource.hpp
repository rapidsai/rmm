--- conflicted
+++ resolved
@@ -15,10 +15,7 @@
  */
 #pragma once
 
-<<<<<<< HEAD
-=======
 #include <rmm/cuda_stream_view.hpp>
->>>>>>> ce995881
 #include <rmm/detail/aligned.hpp>
 #include <rmm/detail/error.hpp>
 #include <rmm/logger.hpp>
@@ -286,13 +283,8 @@
 
     try {
       void* p = upstream_mr_->allocate(size, stream);
-<<<<<<< HEAD
-      return *upstream_blocks_.emplace(reinterpret_cast<char*>(p), size, true).first;
-=======
-      block_type b{reinterpret_cast<char*>(p), size, true};
-      upstream_blocks_.emplace_back(b);  // TODO: with C++17 use version that returns a reference
-      return thrust::optional<block_type>{b};
->>>>>>> ce995881
+      return thrust::optional<block_type>{
+        *upstream_blocks_.emplace(reinterpret_cast<char*>(p), size, true).first};
     } catch (std::exception const& e) {
       return thrust::nullopt;
     }
@@ -331,7 +323,7 @@
    * @return The (now freed) block associated with `p`. The caller is expected to return the block
    * to the pool. May return an invalid block if the block was deallocated upstream.
    */
-  block_type free_block(void* p, size_t size, cudaStream_t stream) noexcept
+  block_type free_block(void* p, size_t size, cuda_stream_view stream) noexcept
   {
     if (p == nullptr) return block_type{};
 
