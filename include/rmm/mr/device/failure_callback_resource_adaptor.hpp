--- conflicted
+++ resolved
@@ -79,25 +79,18 @@
  * }
  * @endcode
  *
-<<<<<<< HEAD
  * @tparam UpstreamPointer Type of the pointer to the upstream resource used for allocation.
+ * @tparam ExceptionType The type of exception to which this adaptor should respond.
  * @tparam Properties properties of the upstream resource (usually deduced with CTAD)
  */
-template <typename UpstreamPointer, typename... Properties>
+template <typename UpstreamPointer,
+          typename ExceptionType = rmm::out_of_memory,
+          typename... Properties>
 
 class failure_callback_resource_adaptor final : public device_memory_resource {
  public:
   using upstream_view_type = cuda::basic_resource_view<UpstreamPointer, Properties...>;
-=======
- * @tparam Upstream The type of the upstream resource used for allocation/deallocation.
- * @tparam ExceptionType The type of exception that this adaptor should respond to
- */
-template <typename Upstream, typename ExceptionType = rmm::out_of_memory>
-class failure_callback_resource_adaptor final : public device_memory_resource {
- public:
-  using exception_type = ExceptionType;  ///< The type of exception this object catches/throws
-
->>>>>>> f6ed110d
+  using exception_type     = ExceptionType;  ///< The type of exception this object catches/throws
   /**
    * @brief Construct a new `failure_callback_resource_adaptor` using `upstream` to satisfy
    * allocation requests.
@@ -202,12 +195,8 @@
    * @return true If the two resources are equivalent
    * @return false If the two resources are not equal
    */
-<<<<<<< HEAD
   [[nodiscard]] bool do_is_equal(
     cuda::memory_resource<memory_kind> const& other) const noexcept override
-=======
-  [[nodiscard]] bool do_is_equal(device_memory_resource const& other) const noexcept override
->>>>>>> f6ed110d
   {
     if (this == &other) { return true; }
     auto const* cast = dynamic_cast<failure_callback_resource_adaptor const*>(&other);
