--- conflicted
+++ resolved
@@ -16,12 +16,9 @@
 #pragma once
 
 #include <rmm/detail/error.hpp>
-<<<<<<< HEAD
 #include <rmm/detail/nvtx/ranges.hpp>
-=======
 #include <rmm/mr/device/detail/fixed_size_free_list.hpp>
 #include <rmm/mr/device/detail/stream_ordered_memory_resource.hpp>
->>>>>>> d4244852
 
 #include <thrust/iterator/counting_iterator.h>
 #include <thrust/iterator/transform_iterator.h>
@@ -37,7 +34,6 @@
 #include <vector>
 
 namespace rmm {
-
 namespace mr {
 
 /**
@@ -78,13 +74,9 @@
     std::size_t blocks_to_preallocate = default_blocks_to_preallocate)
     : upstream_mr_{upstream_mr},
       block_size_{rmm::detail::align_up(block_size, allocation_alignment)},
-<<<<<<< HEAD
-      upstream_chunk_size_{block_size * blocks_to_preallocate} {
+      upstream_chunk_size_{block_size * blocks_to_preallocate}
+  {
     RMM_FUNC_RANGE();
-=======
-      upstream_chunk_size_{block_size * blocks_to_preallocate}
-  {
->>>>>>> d4244852
     // allocate initial blocks and insert into free list
     this->insert_blocks(std::move(blocks_from_upstream(cudaStreamLegacy)), cudaStreamLegacy);
   }
@@ -168,13 +160,6 @@
    * @param stream The stream on which the memory is to be used.
    * @return block_type The allocated block
    */
-<<<<<<< HEAD
-  void* do_allocate(std::size_t bytes, cudaStream_t stream) override {
-    RMM_FUNC_RANGE();
-    if (bytes <= 0) return nullptr;
-    bytes = rmm::detail::align_up(bytes, allocation_alignment);
-    RMM_EXPECTS(bytes <= block_size_, rmm::bad_alloc, "bytes must be <= block_size");
-=======
   free_list blocks_from_upstream(cudaStream_t stream)
   {
     void* p = upstream_mr_->allocate(upstream_chunk_size_, stream);
@@ -182,7 +167,6 @@
     upstream_blocks_.push_back(b);
 
     auto num_blocks = upstream_chunk_size_ / block_size_;
->>>>>>> d4244852
 
     auto g     = [p, this](int i) { return block_type{static_cast<char*>(p) + i * block_size_}; };
     auto first = thrust::make_transform_iterator(thrust::make_counting_iterator(std::size_t{0}), g);
@@ -200,13 +184,6 @@
    * @return A pair comprising the allocated pointer and any unallocated remainder of the input
    * block.
    */
-<<<<<<< HEAD
-  void do_deallocate(void* p, std::size_t bytes, cudaStream_t stream) override {
-    RMM_FUNC_RANGE();
-    bytes = rmm::detail::align_up(bytes, allocation_alignment);
-    assert(bytes <= block_size_);
-    stream_blocks_[stream].push_back(p);
-=======
   split_block allocate_from_block(block_type const& b, size_t size)
   {
     return split_block{b.pointer(), block_type{nullptr}};
@@ -227,7 +204,6 @@
     // handled by the parent class
     assert(rmm::detail::align_up(size, allocation_alignment) <= block_size_);
     return block_type{p};
->>>>>>> d4244852
   }
 
   /**
@@ -247,99 +223,15 @@
    * @brief free all memory allocated using the upstream resource.
    *
    */
-<<<<<<< HEAD
-  void* block_from_stream(free_list& blocks,
-                          cudaStream_t blocks_stream,
-                          cudaStream_t stream) {
-    RMM_FUNC_RANGE();
-    void* p = nullptr;
-
-    if (!blocks.empty()) {
-      p = blocks.front();
-      blocks.pop_front();
-    }
-
-    // If we found a block associated with a different stream, 
-    // we have to synchronize the stream in order to use it
-    if ((blocks_stream != stream) && (p != nullptr)) {
-      cudaError_t result = cudaStreamSynchronize(blocks_stream);
-
-      if (result != cudaErrorInvalidResourceHandle && // stream deleted
-          result != cudaSuccess)                      // stream synced
-        throw std::runtime_error{"cudaStreamSynchronize failure"};
-
-      // insert all other blocks into this stream's list
-      // Note: This could cause thrashing between two streams. For future analysis.
-      auto blocks_for_stream = stream_blocks_[stream];
-      blocks_for_stream.splice(blocks_for_stream.end(), blocks);
-
-      // remove this stream from the freelist
-      stream_blocks_.erase(blocks_stream);
-    }
-=======
   void release()
   {
     lock_guard lock(this->get_mutex());
->>>>>>> d4244852
 
     for (auto b : upstream_blocks_)
       upstream_mr_->deallocate(b.pointer(), upstream_chunk_size_);
     upstream_blocks_.clear();
   }
 
-<<<<<<< HEAD
-  /**
-   * @brief Find an available block in the pool, for use on `stream`.
-   * 
-   * Attempts to find a free block that was last used on `stream` to avoid synchronization. If none
-   * is available, it finds a block last used on another stream. In this case, the stream associated
-   * with the found block is synchronized to ensure all asynchronous work on the memory is finished
-   * before it is used on `stream`.
-   * 
-   * @param stream The stream on which the allocation will be used.
-   * @return block A pointer to memory of size `get_block_size()`.
-   */
-  void* get_block(cudaStream_t stream) {
-    RMM_FUNC_RANGE();
-    // Try to find a block in the same stream
-    auto iter = stream_blocks_.find(stream);
-    if (iter != stream_blocks_.end()) {
-      void* p = block_from_stream(iter->second, stream, stream);
-      if (p != nullptr) return p;
-    }
-
-    // nothing in this stream's free list, look for one on another stream
-    // Try to find a larger block in a different stream
-    auto s = stream_blocks_.begin();
-    while (s != stream_blocks_.end()) {
-      if (s->first != stream) {
-        void* p = block_from_stream(s->second, s->first, stream);
-        if (p != nullptr) return p;
-      }
-      ++s;
-    }
-    
-    // nothing available in other streams, get new blocks
-    // avoid searching for this stream's list again
-    free_list* plist = (iter != stream_blocks_.end()) ? &iter->second : &stream_blocks_[stream];
-
-    new_blocks_from_upstream(stream, *plist);
-    return get_block(stream);
-  }
-
-  // 
-  /**
-   * @brief Allocate new blocks from the upstream memory resource into `free list` `blocks`.
-   * 
-   * @param stream The stream to associate the new blocks with.
-   * @param blocks The `free_list` to insert the blocks into.
-   */
-  void new_blocks_from_upstream(cudaStream_t stream, free_list& blocks) {
-    RMM_FUNC_RANGE();
-    void* p = upstream_mr_->allocate(upstream_chunk_size_, stream);
-    upstream_blocks_.push_back(p);
-=======
-#ifndef NDEBUG
   void print()
   {
     lock_guard lock(this->get_mutex());
@@ -347,7 +239,6 @@
     std::size_t free, total;
     std::tie(free, total) = upstream_mr_->get_mem_info(0);
     std::cout << "GPU free memory: " << free << " total: " << total << "\n";
->>>>>>> d4244852
 
     std::cout << "upstream_blocks: " << upstream_blocks_.size() << "\n";
     std::size_t upstream_total{0};
@@ -358,23 +249,8 @@
     }
     std::cout << "total upstream: " << upstream_total << " B\n";
 
-<<<<<<< HEAD
-  /**
-   * @brief free all memory allocated using the upstream resource.
-   * 
-   */
-  void release()
-  {
-    RMM_FUNC_RANGE();
-    for (auto p : upstream_blocks_)
-      upstream_mr_->deallocate(p, upstream_chunk_size_);
-    upstream_blocks_.clear();
-    stream_blocks_.clear();
-=======
     this->print_free_blocks();
->>>>>>> d4244852
-  }
-#endif
+  }
 
   Upstream* upstream_mr_;  // The resource from which to allocate new blocks
 
