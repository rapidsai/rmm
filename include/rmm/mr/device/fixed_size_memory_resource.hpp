--- conflicted
+++ resolved
@@ -251,8 +251,6 @@
 
     this->print_free_blocks();
   }
-<<<<<<< HEAD
-=======
 
   /**
    * @brief Get the largest available block size and total free size in the specified free list
@@ -267,7 +265,6 @@
     return blocks.is_empty() ? std::make_pair(std::size_t{0}, std::size_t{0})
                              : std::make_pair(block_size_, blocks.size() * block_size_);
   }
->>>>>>> 9b327654
 
   Upstream* upstream_mr_;  // The resource from which to allocate new blocks
 
