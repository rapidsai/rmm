--- conflicted
+++ resolved
@@ -18,19 +18,12 @@
 #include <rmm/cuda_stream_view.hpp>
 #include <rmm/detail/error.hpp>
 #include <rmm/detail/export.hpp>
-<<<<<<< HEAD
+#include <rmm/detail/format.hpp>
 #include <rmm/logger.hpp>
 #include <rmm/mr/device/device_memory_resource.hpp>
 #include <rmm/resource_ref.hpp>
 
-#include <fmt/core.h>
-#ifdef RMM_BACKWARDS_COMPATIBILITY
-=======
-#include <rmm/detail/format.hpp>
-#include <rmm/mr/device/device_memory_resource.hpp>
-#include <rmm/resource_ref.hpp>
-
->>>>>>> 52d61c52
+#ifdef RMM_BACKWARDS_COMPATIBILITY
 #include <spdlog/common.h>
 #include <spdlog/sinks/basic_file_sink.h>
 #include <spdlog/sinks/ostream_sink.h>
@@ -358,27 +351,12 @@
   {
     try {
       auto const ptr = get_upstream_resource().allocate_async(bytes, stream);
-<<<<<<< HEAD
-#ifdef RMM_BACKWARDS_COMPATIBILITY
-      logger_->info("allocate,{},{},{}", ptr, bytes, fmt::ptr(stream.value()));
-#else
-      logger_->info("allocate,%llx,%zu,%llx", ptr, bytes, stream.value());
-#endif
-      return ptr;
-    } catch (...) {
-#ifdef RMM_BACKWARDS_COMPATIBILITY
-      logger_->info("allocate failure,{},{},{}", nullptr, bytes, fmt::ptr(stream.value()));
-#else
-      logger_->info("allocate failure,%llx,%zu,%llx", nullptr, bytes, stream.value());
-#endif
-=======
       logger_->info(rmm::detail::formatted_log(
         "allocate,%p,%zu,%s", ptr, bytes, rmm::detail::format_stream(stream)));
       return ptr;
     } catch (...) {
       logger_->info(rmm::detail::formatted_log(
         "allocate failure,%p,%zu,%s", nullptr, bytes, rmm::detail::format_stream(stream)));
->>>>>>> 52d61c52
       throw;
     }
   }
@@ -399,16 +377,8 @@
    */
   void do_deallocate(void* ptr, std::size_t bytes, cuda_stream_view stream) override
   {
-<<<<<<< HEAD
-#ifdef RMM_BACKWARDS_COMPATIBILITY
-    logger_->info("free,{},{},{}", ptr, bytes, fmt::ptr(stream.value()));
-#else
-    logger_->info("free,%llx,%zu,%llx", ptr, bytes, stream.value());
-#endif
-=======
     logger_->info(
       rmm::detail::formatted_log("free,%p,%zu,%s", ptr, bytes, rmm::detail::format_stream(stream)));
->>>>>>> 52d61c52
     get_upstream_resource().deallocate_async(ptr, bytes, stream);
   }
 
