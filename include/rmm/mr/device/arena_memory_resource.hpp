--- conflicted
+++ resolved
@@ -16,20 +16,17 @@
 #pragma once
 
 #include <rmm/detail/error.hpp>
-#include <rmm/logger.hpp>
 #include <rmm/mr/device/detail/arena.hpp>
 #include <rmm/mr/device/device_memory_resource.hpp>
 
 #include <cuda_runtime_api.h>
-
-#include <spdlog/common.h>
-#include <spdlog/fmt/bundled/ostream.h>
 
 #include <cstddef>
 #include <map>
 #include <shared_mutex>
 
-namespace rmm::mr {
+namespace rmm {
+namespace mr {
 
 /**
  * @brief A suballocator that emphasizes fragmentation avoidance and scalable concurrency support.
@@ -90,22 +87,14 @@
    */
   explicit arena_memory_resource(Upstream* upstream_mr,
                                  std::size_t initial_size = global_arena::default_initial_size,
-                                 std::size_t maximum_size = global_arena::default_maximum_size,
-                                 bool dump_log_on_failure = false)
-    : global_arena_{upstream_mr, initial_size, maximum_size},
-      dump_log_on_failure_{dump_log_on_failure}
-  {
-    if (dump_log_on_failure_) {
-      logger_ = spdlog::basic_logger_mt("arena_memory_dump", "rmm_arena_memory_dump.log");
-    }
-  }
-
-  ~arena_memory_resource() override = default;
+                                 std::size_t maximum_size = global_arena::default_maximum_size)
+    : global_arena_{upstream_mr, initial_size, maximum_size}
+  {
+  }
+
   // Disable copy (and move) semantics.
   arena_memory_resource(arena_memory_resource const&) = delete;
   arena_memory_resource& operator=(arena_memory_resource const&) = delete;
-  arena_memory_resource(arena_memory_resource&&)                 = delete;
-  arena_memory_resource& operator=(arena_memory_resource&&) = delete;
 
   /**
    * @brief Queries whether the resource supports use of non-null CUDA streams for
@@ -141,61 +130,44 @@
    */
   void* do_allocate(std::size_t bytes, cuda_stream_view stream) override
   {
-    if (bytes <= 0) { return nullptr; }
-
-    bytes         = detail::arena::align_up(bytes);
-    auto& a       = get_arena(stream);
-    void* pointer = a.allocate(bytes);
-
-    if (pointer == nullptr) {
-      write_lock lock(mtx_);
-      defragment();
-      pointer = a.allocate(bytes);
-      if (pointer == nullptr) {
-        if (dump_log_on_failure_) { dump_memory_log(bytes); }
-        RMM_FAIL("Maximum pool size exceeded", rmm::bad_alloc);
-      }
-    }
-
-    return pointer;
-  }
-
-  /**
-   * @brief Deallocate memory pointed to by `ptr`.
-   *
-   * @param ptr Pointer to be deallocated.
+    if (bytes <= 0) return nullptr;
+
+    bytes = detail::arena::align_up(bytes);
+    return get_arena(stream).allocate(bytes);
+  }
+
+  /**
+   * @brief Deallocate memory pointed to by `p`.
+   *
+   * @param p Pointer to be deallocated.
    * @param bytes The size in bytes of the allocation. This must be equal to the
    * value of `bytes` that was passed to the `allocate` call that returned `p`.
    * @param stream Stream on which to perform deallocation.
    */
-  void do_deallocate(void* ptr, std::size_t bytes, cuda_stream_view stream) override
-  {
-    if (ptr == nullptr || bytes <= 0) { return; }
+  void do_deallocate(void* p, std::size_t bytes, cuda_stream_view stream) override
+  {
+    if (p == nullptr || bytes <= 0) return;
 
     bytes = detail::arena::align_up(bytes);
-<<<<<<< HEAD
 #ifdef RMM_POOL_TRACK_ALLOCATIONS
-    if (!get_arena(stream).deallocate(ptr, bytes, stream)) {
-      deallocate_from_other_arena(ptr, bytes, stream);
+    if (!get_arena(stream).deallocate(p, bytes, stream)) {
+      deallocate_from_other_arena(p, bytes, stream);
     }
 #else
-    get_arena(stream).deallocate(ptr, bytes, stream);
+    get_arena(stream).deallocate(p, bytes, stream);
 #endif
-=======
-    get_arena(stream).deallocate(p, bytes, stream);
->>>>>>> 73256f36
-  }
-
-  /**
-<<<<<<< HEAD
-   * @brief Deallocate memory pointed to by `ptr` that was allocated in a different arena.
-   *
-   * @param ptr Pointer to be deallocated.
+  }
+
+#ifdef RMM_POOL_TRACK_ALLOCATIONS
+  /**
+   * @brief Deallocate memory pointed to by `p` that was allocated in a different arena.
+   *
+   * @param p Pointer to be deallocated.
    * @param bytes The size in bytes of the allocation. This must be equal to the
    * value of `bytes` that was passed to the `allocate` call that returned `p`.
    * @param stream Stream on which to perform deallocation.
    */
-  void deallocate_from_other_arena(void* ptr, std::size_t bytes, cuda_stream_view stream)
+  void deallocate_from_other_arena(void* p, std::size_t bytes, cuda_stream_view stream)
   {
     stream.synchronize_no_throw();
 
@@ -206,33 +178,21 @@
       for (auto& kv : thread_arenas_) {
         // If the arena does not belong to the current thread, try to deallocate from it, and return
         // if successful.
-        if (kv.first != id && kv.second->deallocate(ptr, bytes)) return;
+        if (kv.first != id && kv.second->deallocate(p, bytes)) return;
       }
     } else {
       for (auto& kv : stream_arenas_) {
         // If the arena does not belong to the current stream, try to deallocate from it, and return
         // if successful.
-        if (stream != kv.first && kv.second.deallocate(ptr, bytes)) return;
+        if (stream != kv.first && kv.second.deallocate(p, bytes)) return;
       }
     }
 
     // The thread that originally allocated the block has terminated, deallocate directly in the
     // global arena.
-    global_arena_.deallocate({ptr, bytes});
-=======
-   * @brief Defragment memory by returning all free blocks to the global arena.
-   */
-  void defragment()
-  {
-    RMM_CUDA_TRY(cudaDeviceSynchronize());
-    for (auto& kv : thread_arenas_) {
-      kv.second->clean();
-    }
-    for (auto& kv : stream_arenas_) {
-      kv.second.clean();
-    }
->>>>>>> 73256f36
-  }
+    global_arena_.deallocate({p, bytes});
+  }
+#endif
 
   /**
    * @brief Get the arena associated with the current thread or the given stream.
@@ -242,8 +202,11 @@
    */
   arena& get_arena(cuda_stream_view stream)
   {
-    if (use_per_thread_arena(stream)) { return get_thread_arena(); }
-    return get_stream_arena(stream);
+    if (use_per_thread_arena(stream)) {
+      return get_thread_arena();
+    } else {
+      return get_stream_arena(stream);
+    }
   }
 
   /**
@@ -253,18 +216,18 @@
    */
   arena& get_thread_arena()
   {
-    auto const thread_id = std::this_thread::get_id();
+    auto const id = std::this_thread::get_id();
     {
       read_lock lock(mtx_);
-      auto const iter = thread_arenas_.find(thread_id);
-      if (iter != thread_arenas_.end()) { return *iter->second; }
+      auto const it = thread_arenas_.find(id);
+      if (it != thread_arenas_.end()) { return *it->second; }
     }
     {
       write_lock lock(mtx_);
-      auto thread_arena = std::make_shared<arena>(global_arena_);
-      thread_arenas_.emplace(thread_id, thread_arena);
-      thread_local detail::arena::arena_cleaner<Upstream> cleaner{thread_arena};
-      return *thread_arena;
+      auto a = std::make_shared<arena>(global_arena_);
+      thread_arenas_.emplace(id, a);
+      thread_local detail::arena::arena_cleaner<Upstream> cleaner{a};
+      return *a;
     }
   }
 
@@ -278,8 +241,8 @@
     RMM_LOGGING_ASSERT(!use_per_thread_arena(stream));
     {
       read_lock lock(mtx_);
-      auto const iter = stream_arenas_.find(stream.value());
-      if (iter != stream_arenas_.end()) { return iter->second; }
+      auto const it = stream_arenas_.find(stream.value());
+      if (it != stream_arenas_.end()) { return it->second; }
     }
     {
       write_lock lock(mtx_);
@@ -297,32 +260,6 @@
   std::pair<std::size_t, std::size_t> do_get_mem_info(cuda_stream_view stream) const override
   {
     return std::make_pair(0, 0);
-  }
-
-  /**
-   * Dump memory to log.
-   *
-   * @param bytes the number of bytes requested for allocation
-   */
-  void dump_memory_log(size_t bytes)
-  {
-    logger_->info("**************************************************");
-    logger_->info("Ran out of memory trying to allocate {}.", rmm::detail::bytes{bytes});
-    logger_->info("**************************************************");
-    logger_->info("Global arena:");
-    global_arena_.dump_memory_log(logger_);
-    logger_->info("Per-thread arenas:");
-    for (auto const& t : thread_arenas_) {
-      logger_->info("  Thread {}:", t.first);
-      t.second->dump_memory_log(logger_);
-    }
-    if (!stream_arenas_.empty()) {
-      logger_->info("Per-stream arenas:");
-      for (auto const& s : stream_arenas_) {
-        logger_->info("  Stream {}:", static_cast<void*>(s.first));
-        s.second.dump_memory_log(logger_);
-      }
-    }
   }
 
   /**
@@ -344,12 +281,9 @@
   /// Arenas for non-default streams, one per stream.
   /// Implementation note: for small sizes, map is more efficient than unordered_map.
   std::map<cudaStream_t, arena> stream_arenas_;
-  /// If true, dump memory information to log on allocation failure.
-  bool dump_log_on_failure_;
-  /// The logger for memory dump.
-  std::shared_ptr<spdlog::logger> logger_{};
   /// Mutex for read and write locks.
   mutable std::shared_timed_mutex mtx_;
 };
 
-}  // namespace rmm::mr+}  // namespace mr
+}  // namespace rmm