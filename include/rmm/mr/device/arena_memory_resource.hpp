/*
 * Copyright (c) 2020-2022, NVIDIA CORPORATION.
 *
 * Licensed under the Apache License, Version 2.0 (the "License");
 * you may not use this file except in compliance with the License.
 * You may obtain a copy of the License at
 *
 *     http://www.apache.org/licenses/LICENSE-2.0
 *
 * Unless required by applicable law or agreed to in writing, software
 * distributed under the License is distributed on an "AS IS" BASIS,
 * WITHOUT WARRANTIES OR CONDITIONS OF ANY KIND, either express or implied.
 * See the License for the specific language governing permissions and
 * limitations under the License.
 */
#pragma once

#include <rmm/detail/aligned.hpp>
#include <rmm/detail/error.hpp>
#include <rmm/logger.hpp>
#include <rmm/mr/device/detail/arena.hpp>
#include <rmm/mr/device/device_memory_resource.hpp>

#include <cuda_runtime_api.h>

#include <spdlog/common.h>
#include <spdlog/fmt/ostr.h>

#include <cstddef>
#include <map>
#include <shared_mutex>
#include <thread>

namespace rmm::mr {

/**
 * @brief A suballocator that emphasizes fragmentation avoidance and scalable concurrency support.
 *
 * Allocation (do_allocate()) and deallocation (do_deallocate()) are thread-safe. Also,
 * this class is compatible with CUDA per-thread default stream.
 *
 * GPU memory is divided into a global arena, per-thread arenas for default streams, and per-stream
 * arenas for non-default streams. Each arena allocates memory from the global arena in chunks
 * called superblocks.
 *
 * Blocks in each arena are allocated using address-ordered first fit. When a block is freed, it is
 * coalesced with neighbouring free blocks if the addresses are contiguous. Free superblocks are
 * returned to the global arena.
 *
 * In real-world applications, allocation sizes tend to follow a power law distribution in which
 * large allocations are rare, but small ones quite common. By handling small allocations in the
 * per-thread arena, adequate performance can be achieved without introducing excessive memory
 * fragmentation under high concurrency.
 *
 * This design is inspired by several existing CPU memory allocators targeting multi-threaded
 * applications (glibc malloc, Hoard, jemalloc, TCMalloc), albeit in a simpler form. Possible future
 * improvements include using size classes, allocation caches, and more fine-grained locking or
 * lock-free approaches.
 *
 * \see Wilson, P. R., Johnstone, M. S., Neely, M., & Boles, D. (1995, September). Dynamic storage
 * allocation: A survey and critical review. In International Workshop on Memory Management (pp.
 * 1-116). Springer, Berlin, Heidelberg.
 * \see Berger, E. D., McKinley, K. S., Blumofe, R. D., & Wilson, P. R. (2000). Hoard: A scalable
 * memory allocator for multithreaded applications. ACM Sigplan Notices, 35(11), 117-128.
 * \see Evans, J. (2006, April). A scalable concurrent malloc (3) implementation for FreeBSD. In
 * Proc. of the bsdcan conference, ottawa, canada.
 * \see https://sourceware.org/glibc/wiki/MallocInternals
 * \see http://hoard.org/
 * \see http://jemalloc.net/
 * \see https://github.com/google/tcmalloc
 *
 * @tparam Upstream Memory resource to use for allocating memory for the global arena. Implements
 * rmm::mr::device_memory_resource interface.
 */
template <typename Upstream>
class arena_memory_resource final : public device_memory_resource {
 public:
  /**
   * @brief Construct an `arena_memory_resource`.
   *
   * @throws rmm::logic_error if `upstream_mr == nullptr`.
   *
   * @param upstream_mr The memory resource from which to allocate blocks for the global arena.
   * @param arena_size Size in bytes of the global arena. Defaults to half of the available memory
   * on the current device.
   * @param dump_log_on_failure If true, dump memory log when running out of memory.
   */
  explicit arena_memory_resource(Upstream* upstream_mr,
                                 std::optional<std::size_t> arena_size = std::nullopt,
                                 bool dump_log_on_failure              = false)
    : global_arena_{upstream_mr, arena_size}, dump_log_on_failure_{dump_log_on_failure}
  {
    if (dump_log_on_failure_) {
      logger_ = spdlog::basic_logger_mt("arena_memory_dump", "rmm_arena_memory_dump.log");
      // Set the level to `debug` for more detailed output.
      logger_->set_level(spdlog::level::info);
    }
  }

  ~arena_memory_resource() override = default;

  // Disable copy (and move) semantics.
  arena_memory_resource(arena_memory_resource const&) = delete;
  arena_memory_resource& operator=(arena_memory_resource const&) = delete;
  arena_memory_resource(arena_memory_resource&&) noexcept        = delete;
  arena_memory_resource& operator=(arena_memory_resource&&) noexcept = delete;

  /**
   * @brief Queries whether the resource supports use of non-null CUDA streams for
   * allocation/deallocation.
   *
   * @returns bool true.
   */
  bool supports_streams() const noexcept override { return true; }

  /**
   * @brief Query whether the resource supports the get_mem_info API.
   *
   * @return bool false.
   */
  bool supports_get_mem_info() const noexcept override { return false; }

 private:
  using global_arena = rmm::mr::detail::arena::global_arena<Upstream>;
  using arena        = rmm::mr::detail::arena::arena<Upstream>;

  /**
   * @brief Allocates memory of size at least `bytes`.
   *
   * The returned pointer has at least 256-byte alignment.
   *
   * @throws `rmm::out_of_memory` if no more memory is available for the requested size.
   *
   * @param bytes The size in bytes of the allocation.
   * @param stream The stream to associate this allocation with.
   * @return void* Pointer to the newly allocated memory.
   */
  void* do_allocate(std::size_t bytes, cuda_stream_view stream) override
  {
    if (bytes <= 0) { return nullptr; }
#ifdef RMM_ARENA_USE_SIZE_CLASSES
    bytes = rmm::mr::detail::arena::align_to_size_class(bytes);
#else
    bytes = rmm::detail::align_up(bytes, rmm::detail::CUDA_ALLOCATION_ALIGNMENT);
#endif
    auto& arena = get_arena(stream);

<<<<<<< HEAD
    bytes         = rmm::detail::align_up(bytes);
    auto& arena   = get_arena(stream);
    void* pointer = arena.allocate(bytes);
=======
    {
      std::shared_lock lock(mtx_);
      void* pointer = arena.allocate(bytes);
      if (pointer != nullptr) { return pointer; }
    }
>>>>>>> e61e85b4

    {
      std::unique_lock lock(mtx_);
      defragment();
      void* pointer = arena.allocate(bytes);
      if (pointer == nullptr) {
        if (dump_log_on_failure_) { dump_memory_log(bytes); }
        RMM_FAIL("Maximum pool size exceeded", rmm::out_of_memory);
      }
      return pointer;
    }
  }

  /**
   * @brief Defragment memory by returning all superblocks to the global arena.
   */
  void defragment()
  {
    RMM_CUDA_TRY(cudaDeviceSynchronize());
    for (auto& thread_arena : thread_arenas_) {
      thread_arena.second->clean();
    }
    for (auto& stream_arena : stream_arenas_) {
      stream_arena.second.clean();
    }
  }

  /**
   * @brief Deallocate memory pointed to by `ptr`.
   *
   * @param ptr Pointer to be deallocated.
   * @param bytes The size in bytes of the allocation. This must be equal to the
   * value of `bytes` that was passed to the `allocate` call that returned `ptr`.
   * @param stream Stream on which to perform deallocation.
   */
  void do_deallocate(void* ptr, std::size_t bytes, cuda_stream_view stream) override
  {
    if (ptr == nullptr || bytes <= 0) { return; }
#ifdef RMM_ARENA_USE_SIZE_CLASSES
    bytes = rmm::mr::detail::arena::align_to_size_class(bytes);
#else
    bytes = rmm::detail::align_up(bytes, rmm::detail::CUDA_ALLOCATION_ALIGNMENT);
#endif
    auto& arena = get_arena(stream);

    {
      std::shared_lock lock(mtx_);
      // If the memory being freed does not belong to the arena, the following will return false.
      if (arena.deallocate(ptr, bytes, stream)) { return; }
    }

    {
      // Since we are returning this memory to another stream, we need to make sure the current
      // stream is caught up.
      stream.synchronize_no_throw();

<<<<<<< HEAD
    bytes = rmm::detail::align_up(bytes);
    get_arena(stream).deallocate(ptr, bytes, stream);
=======
      std::unique_lock lock(mtx_);
      deallocate_from_other_arena(ptr, bytes, stream);
    }
>>>>>>> e61e85b4
  }

  /**
   * @brief Deallocate memory pointed to by `ptr` that was allocated in a different arena.
   *
   * @param ptr Pointer to be deallocated.
   * @param bytes The size in bytes of the allocation. This must be equal to the
   * value of `bytes` that was passed to the `allocate` call that returned `ptr`.
   * @param stream Stream on which to perform deallocation.
   */
  void deallocate_from_other_arena(void* ptr, std::size_t bytes, cuda_stream_view stream)
  {
    if (use_per_thread_arena(stream)) {
      for (auto const& thread_arena : thread_arenas_) {
        if (thread_arena.second->deallocate(ptr, bytes)) { return; }
      }
    } else {
      for (auto& stream_arena : stream_arenas_) {
        if (stream_arena.second.deallocate(ptr, bytes)) { return; }
      }
    }

    if (!global_arena_.deallocate(ptr, bytes)) { RMM_FAIL("allocation not found"); }
  }

  /**
   * @brief Get the arena associated with the current thread or the given stream.
   *
   * @param stream The stream associated with the arena.
   * @return arena& The arena associated with the current thread or the given stream.
   */
  arena& get_arena(cuda_stream_view stream)
  {
    if (use_per_thread_arena(stream)) { return get_thread_arena(); }
    return get_stream_arena(stream);
  }

  /**
   * @brief Get the arena associated with the current thread.
   *
   * @return arena& The arena associated with the current thread.
   */
  arena& get_thread_arena()
  {
    auto const thread_id = std::this_thread::get_id();
    {
      std::shared_lock lock(map_mtx_);
      auto const iter = thread_arenas_.find(thread_id);
      if (iter != thread_arenas_.end()) { return *iter->second; }
    }
    {
      std::unique_lock lock(map_mtx_);
      auto thread_arena = std::make_shared<arena>(global_arena_);
      thread_arenas_.emplace(thread_id, thread_arena);
      thread_local detail::arena::arena_cleaner<Upstream> cleaner{thread_arena};
      return *thread_arena;
    }
  }

  /**
   * @brief Get the arena associated with the given stream.
   *
   * @return arena& The arena associated with the given stream.
   */
  arena& get_stream_arena(cuda_stream_view stream)
  {
    RMM_LOGGING_ASSERT(!use_per_thread_arena(stream));
    {
      std::shared_lock lock(map_mtx_);
      auto const iter = stream_arenas_.find(stream.value());
      if (iter != stream_arenas_.end()) { return iter->second; }
    }
    {
      std::unique_lock lock(map_mtx_);
      stream_arenas_.emplace(stream.value(), global_arena_);
      return stream_arenas_.at(stream.value());
    }
  }

  /**
   * @brief Get free and available memory for memory resource.
   *
   * @param stream to execute on.
   * @return std::pair containing free_size and total_size of memory.
   */
  std::pair<std::size_t, std::size_t> do_get_mem_info(cuda_stream_view stream) const override
  {
    return std::make_pair(0, 0);
  }

  /**
   * Dump memory to log.
   *
   * @param bytes the number of bytes requested for allocation
   */
  void dump_memory_log(size_t bytes)
  {
    logger_->info("**************************************************");
    logger_->info("Ran out of memory trying to allocate {}.", rmm::detail::bytes{bytes});
    logger_->info("**************************************************");
    logger_->info("Global arena:");
    global_arena_.dump_memory_log(logger_);
    logger_->flush();
  }

  /**
   * @brief Should a per-thread arena be used given the CUDA stream.
   *
   * @param stream to check.
   * @return true if per-thread arena should be used, false otherwise.
   */
  static bool use_per_thread_arena(cuda_stream_view stream)
  {
    return stream.is_per_thread_default();
  }

  /// The global arena to allocate superblocks from.
  global_arena global_arena_;
  /// Arenas for default streams, one per thread.
  /// Implementation note: for small sizes, map is more efficient than unordered_map.
  std::map<std::thread::id, std::shared_ptr<arena>> thread_arenas_;
  /// Arenas for non-default streams, one per stream.
  /// Implementation note: for small sizes, map is more efficient than unordered_map.
  std::map<cudaStream_t, arena> stream_arenas_;
  /// If true, dump memory information to log on allocation failure.
  bool dump_log_on_failure_{};
  /// The logger for memory dump.
  std::shared_ptr<spdlog::logger> logger_{};
  /// Mutex for read and write locks on arena maps.
  mutable std::shared_mutex map_mtx_;
  /// Mutex for shared and unique locks on the mr.
  mutable std::shared_mutex mtx_;
};

}  // namespace rmm::mr<|MERGE_RESOLUTION|>--- conflicted
+++ resolved
@@ -15,7 +15,6 @@
  */
 #pragma once
 
-#include <rmm/detail/aligned.hpp>
 #include <rmm/detail/error.hpp>
 #include <rmm/logger.hpp>
 #include <rmm/mr/device/detail/arena.hpp>
@@ -141,21 +140,15 @@
 #ifdef RMM_ARENA_USE_SIZE_CLASSES
     bytes = rmm::mr::detail::arena::align_to_size_class(bytes);
 #else
-    bytes = rmm::detail::align_up(bytes, rmm::detail::CUDA_ALLOCATION_ALIGNMENT);
+    bytes = rmm::detail::align_up(bytes);
 #endif
     auto& arena = get_arena(stream);
 
-<<<<<<< HEAD
-    bytes         = rmm::detail::align_up(bytes);
-    auto& arena   = get_arena(stream);
-    void* pointer = arena.allocate(bytes);
-=======
     {
       std::shared_lock lock(mtx_);
       void* pointer = arena.allocate(bytes);
       if (pointer != nullptr) { return pointer; }
     }
->>>>>>> e61e85b4
 
     {
       std::unique_lock lock(mtx_);
@@ -197,7 +190,7 @@
 #ifdef RMM_ARENA_USE_SIZE_CLASSES
     bytes = rmm::mr::detail::arena::align_to_size_class(bytes);
 #else
-    bytes = rmm::detail::align_up(bytes, rmm::detail::CUDA_ALLOCATION_ALIGNMENT);
+    bytes = rmm::detail::align_up(bytes);
 #endif
     auto& arena = get_arena(stream);
 
@@ -212,14 +205,9 @@
       // stream is caught up.
       stream.synchronize_no_throw();
 
-<<<<<<< HEAD
-    bytes = rmm::detail::align_up(bytes);
-    get_arena(stream).deallocate(ptr, bytes, stream);
-=======
       std::unique_lock lock(mtx_);
       deallocate_from_other_arena(ptr, bytes, stream);
     }
->>>>>>> e61e85b4
   }
 
   /**
