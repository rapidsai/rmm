--- conflicted
+++ resolved
@@ -336,16 +336,8 @@
   void dump_memory_log(size_t bytes)
   {
     logger_->info("**************************************************");
-<<<<<<< HEAD
-#ifdef RMM_BACKWARDS_COMPATIBILITY
-    logger_->info("Ran out of memory trying to allocate {}.", rmm::detail::bytes{bytes});
-#else
-    logger_->info("Ran out of memory trying to allocate %s.", rmm::detail::bytes{bytes});
-#endif
-=======
     logger_->info(rmm::detail::formatted_log("Ran out of memory trying to allocate %s.",
                                              rmm::detail::format_bytes(bytes)));
->>>>>>> 52d61c52
     logger_->info("**************************************************");
     logger_->info("Global arena:");
     global_arena_.dump_memory_log(logger_);
