--- conflicted
+++ resolved
@@ -22,13 +22,10 @@
 
 #include <cuda_runtime_api.h>
 
-<<<<<<< HEAD
 #include <spdlog/common.h>
 #include <spdlog/fmt/bundled/ostream.h>
 
-=======
 #include <cstddef>
->>>>>>> 8527317a
 #include <map>
 #include <shared_mutex>
 
