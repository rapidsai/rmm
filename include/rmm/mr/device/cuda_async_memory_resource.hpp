--- conflicted
+++ resolved
@@ -72,14 +72,10 @@
     pool_props.allocType     = cudaMemAllocationTypePinned;
     pool_props.handleTypes   = cudaMemHandleTypePosixFileDescriptor;
     pool_props.location.type = cudaMemLocationTypeDevice;
-<<<<<<< HEAD
-    pool_props.location.id   = device.value();
-
+    pool_props.location.id   = rmm::detail::current_device().value();
     cudaMemPool_t cuda_pool_handle{};
-    RMM_CUDA_TRY(cudaMemPoolCreate(&cuda_pool_handle, &pool_props));
-=======
-    pool_props.location.id   = rmm::detail::current_device().value();
-    RMM_CUDA_TRY(rmm::detail::async_alloc::cudaMemPoolCreate(&cuda_pool_handle_, &pool_props));
+    RMM_CUDA_TRY(rmm::detail::async_alloc::cudaMemPoolCreate(&cuda_pool_handle, &pool_props));
+    pool_ = cuda_async_view_memory_resource{cuda_pool_handle};
 
     // CUDA drivers before 11.5 have known incompatibilities with the async allocator.
     // We'll disable `cudaMemPoolReuseAllowOpportunistic` if cuda driver < 11.5.
@@ -90,23 +86,15 @@
     if (driver_version < min_async_version) {
       int disabled{0};
       RMM_CUDA_TRY(rmm::detail::async_alloc::cudaMemPoolSetAttribute(
-        cuda_pool_handle_, cudaMemPoolReuseAllowOpportunistic, &disabled));
+        pool_handle(), cudaMemPoolReuseAllowOpportunistic, &disabled));
     }
->>>>>>> 851d3bac
 
     auto const [free, total] = rmm::detail::available_device_memory();
 
     // Need an l-value to take address to pass to cudaMemPoolSetAttribute
     uint64_t threshold = release_threshold.value_or(total);
-<<<<<<< HEAD
-    RMM_CUDA_TRY(
-      cudaMemPoolSetAttribute(cuda_pool_handle, cudaMemPoolAttrReleaseThreshold, &threshold));
-
-    pool_ = cuda_async_view_memory_resource{cuda_pool_handle};
-=======
     RMM_CUDA_TRY(rmm::detail::async_alloc::cudaMemPoolSetAttribute(
-      cuda_pool_handle_, cudaMemPoolAttrReleaseThreshold, &threshold));
->>>>>>> 851d3bac
+      pool_handle(), cudaMemPoolAttrReleaseThreshold, &threshold));
 
     // Allocate and immediately deallocate the initial_pool_size to prime the pool with the
     // specified size
@@ -173,14 +161,7 @@
   {
     void* ptr{nullptr};
 #ifdef RMM_CUDA_MALLOC_ASYNC_SUPPORT
-<<<<<<< HEAD
     ptr = pool_.allocate(bytes, stream);
-=======
-    if (bytes > 0) {
-      RMM_CUDA_TRY_ALLOC(rmm::detail::async_alloc::cudaMallocFromPoolAsync(
-        &ptr, bytes, pool_handle(), stream.value()));
-    }
->>>>>>> 851d3bac
 #else
     (void)bytes;
     (void)stream;
@@ -198,13 +179,7 @@
   void do_deallocate(void* ptr, std::size_t size, rmm::cuda_stream_view stream) override
   {
 #ifdef RMM_CUDA_MALLOC_ASYNC_SUPPORT
-<<<<<<< HEAD
     pool_.deallocate(ptr, size, stream);
-=======
-    if (ptr != nullptr) {
-      RMM_ASSERT_CUDA_SUCCESS(rmm::detail::async_alloc::cudaFreeAsync(ptr, stream.value()));
-    }
->>>>>>> 851d3bac
 #else
     (void)ptr;
     (void)size;
