--- conflicted
+++ resolved
@@ -289,19 +289,14 @@
  * @param upstream Pointer to the upstream resource
  * @return The new statistics resource adaptor
  */
-<<<<<<< HEAD
-inline statistics_resource_adaptor<rmm::mr::device_memory_resource> make_statistics_adaptor(
-  device_async_resource_ref upstream)
-=======
 template <typename Upstream>
 [[deprecated(
   "make_statistics_adaptor is deprecated in RMM 24.10. Use the statistics_resource_adaptor "
   "constructor "
   "instead.")]]
 statistics_resource_adaptor<Upstream> make_statistics_adaptor(Upstream* upstream)
->>>>>>> 975c911a
 {
-  return statistics_resource_adaptor<rmm::mr::device_memory_resource>{upstream};
+  return statistics_resource_adaptor<Upstream>{upstream};
 }
 
 /** @} */  // end of group
