# =============================================================================
# Copyright (c) 2018-2020, NVIDIA CORPORATION.
#
# Licensed under the Apache License, Version 2.0 (the "License"); you may not use this file except
# in compliance with the License. You may obtain a copy of the License at
#
# http://www.apache.org/licenses/LICENSE-2.0
#
# Unless required by applicable law or agreed to in writing, software distributed under the License
# is distributed on an "AS IS" BASIS, WITHOUT WARRANTIES OR CONDITIONS OF ANY KIND, either express
# or implied. See the License for the specific language governing permissions and limitations under
# the License.
# =============================================================================

include(CTest)

# Fetch GTest

CPMFindPackage(
  NAME GTest
  GITHUB_REPOSITORY google/googletest
  GIT_TAG release-1.10.0
  VERSION 1.10.0
  GIT_SHALLOW TRUE
  OPTIONS "INSTALL_GTEST OFF"
  # googletest >= 1.10.0 provides a cmake config file -- use it if it exists
  FIND_PACKAGE_ARGUMENTS "CONFIG")

if(GTest_ADDED)
  add_library(GTest::gtest ALIAS gtest)
  add_library(GTest::gmock ALIAS gmock)
  add_library(GTest::gtest_main ALIAS gtest_main)
  add_library(GTest::gmock_main ALIAS gmock_main)
endif()

<<<<<<< HEAD
# Auto-detect available GPU compute architectures
=======
function(ConfigureTestInternal CMAKE_TEST_NAME CMAKE_TEST_SRC)
  add_executable(${CMAKE_TEST_NAME} ${CMAKE_TEST_SRC})
  set_target_properties(${CMAKE_TEST_NAME} PROPERTIES POSITION_INDEPENDENT_CODE ON)
  target_include_directories(${CMAKE_TEST_NAME} PRIVATE "$<BUILD_INTERFACE:${RMM_SOURCE_DIR}>")
>>>>>>> d84dfed7

include(${RMM_SOURCE_DIR}/cmake/Modules/SetGPUArchs.cmake)
message(STATUS "RMM: Building tests with GPU Architectures: ${CMAKE_CUDA_ARCHITECTURES}")

# Build options

enable_language(CUDA)

option(DISABLE_DEPRECATION_WARNING "Disable warnings generated from deprecated declarations." OFF)
option(PER_THREAD_DEFAULT_STREAM "Build with per-thread default stream" OFF)

if(PER_THREAD_DEFAULT_STREAM)
  message(STATUS "RMM: Building tests with per-thread default stream")
endif(PER_THREAD_DEFAULT_STREAM)

# compiler function

<<<<<<< HEAD
# This function takes in a test name and test source and handles setting all of the associated
# properties and linking to build the test
function(ConfigureTest TEST_NAME TEST_SRC)
  add_executable(${TEST_NAME} "${TEST_SRC}")
  target_include_directories(${TEST_NAME} PRIVATE "$<BUILD_INTERFACE:${RMM_SOURCE_DIR}>")
  target_link_libraries(${TEST_NAME} GTest::gmock GTest::gtest GTest::gmock_main GTest::gtest_main
                        pthread rmm)
  set_target_properties(
    ${TEST_NAME}
    PROPERTIES POSITION_INDEPENDENT_CODE ON
               RUNTIME_OUTPUT_DIRECTORY "$<BUILD_INTERFACE:${RMM_BINARY_DIR}/gtests>"
               CUDA_ARCHITECTURES "${CMAKE_CUDA_ARCHITECTURES}")
  target_compile_definitions(${TEST_NAME}
                             PUBLIC "SPDLOG_ACTIVE_LEVEL=SPDLOG_LEVEL_${RMM_LOGGING_LEVEL}")

  if(PER_THREAD_DEFAULT_STREAM)
    target_compile_definitions(${TEST_NAME} PUBLIC CUDA_API_PER_THREAD_DEFAULT_STREAM)
  endif(PER_THREAD_DEFAULT_STREAM)

  target_compile_options(${TEST_NAME} PUBLIC $<$<COMPILE_LANG_AND_ID:CXX,GNU,Clang>:-Werror
                                             -Wno-error=deprecated-declarations>)
  if(DISABLE_DEPRECATION_WARNING)
    target_compile_options(${TEST_NAME} PUBLIC $<$<COMPILE_LANGUAGE:CUDA>:-Xcompiler
                                               -Wno-deprecated-declarations>)
    target_compile_options(${TEST_NAME}
                           PUBLIC $<$<COMPILE_LANGUAGE:CXX>:-Wno-deprecated-declarations>)
  endif(DISABLE_DEPRECATION_WARNING)

  add_test(NAME ${TEST_NAME} COMMAND ${TEST_NAME})
=======
  add_test(NAME ${CMAKE_TEST_NAME} COMMAND ${CMAKE_TEST_NAME})
endfunction(ConfigureTestInternal)

function(ConfigureTest CMAKE_TEST_NAME CMAKE_TEST_SRC)
  # Test with legacy default stream.
  ConfigureTestInternal("${CMAKE_TEST_NAME}" "${CMAKE_TEST_SRC}")

  # Test with per-thread default stream.
  string(REGEX REPLACE "_TEST$" "_PTDS_TEST" CMAKE_PTDS_TEST_NAME "${CMAKE_TEST_NAME}")
  ConfigureTestInternal("${CMAKE_PTDS_TEST_NAME}" "${CMAKE_TEST_SRC}")
  target_compile_definitions("${CMAKE_PTDS_TEST_NAME}" PUBLIC CUDA_API_PER_THREAD_DEFAULT_STREAM)
>>>>>>> d84dfed7
endfunction(ConfigureTest)

# test sources

# device mr tests

set(DEVICE_MR_TEST_SRC "${CMAKE_CURRENT_SOURCE_DIR}/mr/device/mr_tests.cpp"
                       "${CMAKE_CURRENT_SOURCE_DIR}/mr/device/mr_multithreaded_tests.cpp")

ConfigureTest(DEVICE_MR_TEST "${DEVICE_MR_TEST_SRC}")

<<<<<<< HEAD
# device mr per-thread default stream tests

set(DEVICE_MR_PTDS_TEST_SRC "${CMAKE_CURRENT_SOURCE_DIR}/mr/device/mr_multithreaded_tests.cpp")

ConfigureTest(DEVICE_MR_PTDS_TEST "${DEVICE_MR_PTDS_TEST_SRC}")
target_compile_definitions(DEVICE_MR_PTDS_TEST PUBLIC CUDA_API_PER_THREAD_DEFAULT_STREAM)

# pool mr tests

set(POOL_MR_TEST_SRC "${CMAKE_CURRENT_SOURCE_DIR}/mr/device/pool_mr_tests.cpp")
=======
###################################################################################################
# - pool mr tests
>>>>>>> d84dfed7

ConfigureTest(POOL_MR_TEST "${POOL_MR_TEST_SRC}")

<<<<<<< HEAD
set(POOL_MR_PTDS_TEST_SRC "${CMAKE_CURRENT_SOURCE_DIR}/mr/device/pool_mr_tests.cpp")

ConfigureTest(POOL_MR_PTDS_TEST "${POOL_MR_PTDS_TEST_SRC}")
target_compile_definitions(POOL_MR_PTDS_TEST PUBLIC CUDA_API_PER_THREAD_DEFAULT_STREAM)

# thrust allocator tests

set(THRUST_ALLOCATOR_TEST_SRC "${CMAKE_CURRENT_SOURCE_DIR}/mr/device/thrust_allocator_tests.cu")
=======
###################################################################################################
# - thrust allocator tests
>>>>>>> d84dfed7

ConfigureTest(THRUST_ALLOCATOR_TEST "${THRUST_ALLOCATOR_TEST_SRC}")

# limiting adaptor tests

set(LIMITING_TEST_SRC
    "${CMAKE_CURRENT_SOURCE_DIR}/mr/device/limiting_mr_tests.cpp")

ConfigureTest(LIMITING_TEST "${LIMITING_TEST_SRC}")
target_compile_definitions(LIMITING_TEST PUBLIC CUDA_API_PER_THREAD_DEFAULT_STREAM)

# host mr tests

set(HOST_MR_TEST_SRC "${CMAKE_CURRENT_SOURCE_DIR}/mr/host/mr_tests.cpp")

ConfigureTest(HOST_MR_TEST "${HOST_MR_TEST_SRC}")

# device buffer tests

set(BUFFER_TEST_SRC "${CMAKE_CURRENT_SOURCE_DIR}/device_buffer_tests.cu")

ConfigureTest(DEVICE_BUFFER_TEST "${BUFFER_TEST_SRC}")

# device scalar tests

set(SCALAR_TEST_SRC "${CMAKE_CURRENT_SOURCE_DIR}/device_scalar_tests.cpp")

ConfigureTest(DEVICE_SCALAR_TEST "${SCALAR_TEST_SRC}")

# logger tests

set(LOGGER_TEST_SRC "${CMAKE_CURRENT_SOURCE_DIR}/logger_tests.cpp")

ConfigureTest(LOGGER_TEST "${LOGGER_TEST_SRC}")

# uvector tests

set(DEVICE_UVECTOR_TEST_SRC "${CMAKE_CURRENT_SOURCE_DIR}/device_uvector_tests.cpp")

ConfigureTest(DEVICE_UVECTOR_TEST "${DEVICE_UVECTOR_TEST_SRC}")

# enable testing

enable_testing()<|MERGE_RESOLUTION|>--- conflicted
+++ resolved
@@ -33,35 +33,22 @@
   add_library(GTest::gmock_main ALIAS gmock_main)
 endif()
 
-<<<<<<< HEAD
 # Auto-detect available GPU compute architectures
-=======
-function(ConfigureTestInternal CMAKE_TEST_NAME CMAKE_TEST_SRC)
-  add_executable(${CMAKE_TEST_NAME} ${CMAKE_TEST_SRC})
-  set_target_properties(${CMAKE_TEST_NAME} PROPERTIES POSITION_INDEPENDENT_CODE ON)
-  target_include_directories(${CMAKE_TEST_NAME} PRIVATE "$<BUILD_INTERFACE:${RMM_SOURCE_DIR}>")
->>>>>>> d84dfed7
 
 include(${RMM_SOURCE_DIR}/cmake/Modules/SetGPUArchs.cmake)
 message(STATUS "RMM: Building tests with GPU Architectures: ${CMAKE_CUDA_ARCHITECTURES}")
 
+enable_language(CUDA)
+
 # Build options
 
-enable_language(CUDA)
-
 option(DISABLE_DEPRECATION_WARNING "Disable warnings generated from deprecated declarations." OFF)
-option(PER_THREAD_DEFAULT_STREAM "Build with per-thread default stream" OFF)
-
-if(PER_THREAD_DEFAULT_STREAM)
-  message(STATUS "RMM: Building tests with per-thread default stream")
-endif(PER_THREAD_DEFAULT_STREAM)
 
 # compiler function
 
-<<<<<<< HEAD
 # This function takes in a test name and test source and handles setting all of the associated
 # properties and linking to build the test
-function(ConfigureTest TEST_NAME TEST_SRC)
+function(ConfigureTestInternal TEST_NAME TEST_SRC)
   add_executable(${TEST_NAME} "${TEST_SRC}")
   target_include_directories(${TEST_NAME} PRIVATE "$<BUILD_INTERFACE:${RMM_SOURCE_DIR}>")
   target_link_libraries(${TEST_NAME} GTest::gmock GTest::gtest GTest::gmock_main GTest::gtest_main
@@ -73,13 +60,9 @@
                CUDA_ARCHITECTURES "${CMAKE_CUDA_ARCHITECTURES}")
   target_compile_definitions(${TEST_NAME}
                              PUBLIC "SPDLOG_ACTIVE_LEVEL=SPDLOG_LEVEL_${RMM_LOGGING_LEVEL}")
-
-  if(PER_THREAD_DEFAULT_STREAM)
-    target_compile_definitions(${TEST_NAME} PUBLIC CUDA_API_PER_THREAD_DEFAULT_STREAM)
-  endif(PER_THREAD_DEFAULT_STREAM)
-
   target_compile_options(${TEST_NAME} PUBLIC $<$<COMPILE_LANG_AND_ID:CXX,GNU,Clang>:-Werror
                                              -Wno-error=deprecated-declarations>)
+
   if(DISABLE_DEPRECATION_WARNING)
     target_compile_options(${TEST_NAME} PUBLIC $<$<COMPILE_LANGUAGE:CUDA>:-Xcompiler
                                                -Wno-deprecated-declarations>)
@@ -88,19 +71,18 @@
   endif(DISABLE_DEPRECATION_WARNING)
 
   add_test(NAME ${TEST_NAME} COMMAND ${TEST_NAME})
-=======
-  add_test(NAME ${CMAKE_TEST_NAME} COMMAND ${CMAKE_TEST_NAME})
 endfunction(ConfigureTestInternal)
 
-function(ConfigureTest CMAKE_TEST_NAME CMAKE_TEST_SRC)
+# Wrapper around `ConfigureTestInternal` that builds tests both with and without per thread default
+# stream
+function(ConfigureTest TEST_NAME TEST_SRC)
   # Test with legacy default stream.
-  ConfigureTestInternal("${CMAKE_TEST_NAME}" "${CMAKE_TEST_SRC}")
+  ConfigureTestInternal("${TEST_NAME}" "${TEST_SRC}")
 
   # Test with per-thread default stream.
-  string(REGEX REPLACE "_TEST$" "_PTDS_TEST" CMAKE_PTDS_TEST_NAME "${CMAKE_TEST_NAME}")
-  ConfigureTestInternal("${CMAKE_PTDS_TEST_NAME}" "${CMAKE_TEST_SRC}")
-  target_compile_definitions("${CMAKE_PTDS_TEST_NAME}" PUBLIC CUDA_API_PER_THREAD_DEFAULT_STREAM)
->>>>>>> d84dfed7
+  string(REGEX REPLACE "_TEST$" "_PTDS_TEST" PTDS_TEST_NAME "${TEST_NAME}")
+  ConfigureTestInternal("${PTDS_TEST_NAME}" "${TEST_SRC}")
+  target_compile_definitions("${PTDS_TEST_NAME}" PUBLIC CUDA_API_PER_THREAD_DEFAULT_STREAM)
 endfunction(ConfigureTest)
 
 # test sources
@@ -109,79 +91,46 @@
 
 set(DEVICE_MR_TEST_SRC "${CMAKE_CURRENT_SOURCE_DIR}/mr/device/mr_tests.cpp"
                        "${CMAKE_CURRENT_SOURCE_DIR}/mr/device/mr_multithreaded_tests.cpp")
-
 ConfigureTest(DEVICE_MR_TEST "${DEVICE_MR_TEST_SRC}")
-
-<<<<<<< HEAD
-# device mr per-thread default stream tests
-
-set(DEVICE_MR_PTDS_TEST_SRC "${CMAKE_CURRENT_SOURCE_DIR}/mr/device/mr_multithreaded_tests.cpp")
-
-ConfigureTest(DEVICE_MR_PTDS_TEST "${DEVICE_MR_PTDS_TEST_SRC}")
-target_compile_definitions(DEVICE_MR_PTDS_TEST PUBLIC CUDA_API_PER_THREAD_DEFAULT_STREAM)
 
 # pool mr tests
 
 set(POOL_MR_TEST_SRC "${CMAKE_CURRENT_SOURCE_DIR}/mr/device/pool_mr_tests.cpp")
-=======
-###################################################################################################
-# - pool mr tests
->>>>>>> d84dfed7
-
 ConfigureTest(POOL_MR_TEST "${POOL_MR_TEST_SRC}")
-
-<<<<<<< HEAD
-set(POOL_MR_PTDS_TEST_SRC "${CMAKE_CURRENT_SOURCE_DIR}/mr/device/pool_mr_tests.cpp")
-
-ConfigureTest(POOL_MR_PTDS_TEST "${POOL_MR_PTDS_TEST_SRC}")
-target_compile_definitions(POOL_MR_PTDS_TEST PUBLIC CUDA_API_PER_THREAD_DEFAULT_STREAM)
 
 # thrust allocator tests
 
 set(THRUST_ALLOCATOR_TEST_SRC "${CMAKE_CURRENT_SOURCE_DIR}/mr/device/thrust_allocator_tests.cu")
-=======
-###################################################################################################
-# - thrust allocator tests
->>>>>>> d84dfed7
-
 ConfigureTest(THRUST_ALLOCATOR_TEST "${THRUST_ALLOCATOR_TEST_SRC}")
 
 # limiting adaptor tests
 
-set(LIMITING_TEST_SRC
-    "${CMAKE_CURRENT_SOURCE_DIR}/mr/device/limiting_mr_tests.cpp")
-
+set(LIMITING_TEST_SRC "${CMAKE_CURRENT_SOURCE_DIR}/mr/device/limiting_mr_tests.cpp")
 ConfigureTest(LIMITING_TEST "${LIMITING_TEST_SRC}")
-target_compile_definitions(LIMITING_TEST PUBLIC CUDA_API_PER_THREAD_DEFAULT_STREAM)
 
 # host mr tests
 
 set(HOST_MR_TEST_SRC "${CMAKE_CURRENT_SOURCE_DIR}/mr/host/mr_tests.cpp")
-
 ConfigureTest(HOST_MR_TEST "${HOST_MR_TEST_SRC}")
 
 # device buffer tests
 
 set(BUFFER_TEST_SRC "${CMAKE_CURRENT_SOURCE_DIR}/device_buffer_tests.cu")
-
 ConfigureTest(DEVICE_BUFFER_TEST "${BUFFER_TEST_SRC}")
 
 # device scalar tests
 
 set(SCALAR_TEST_SRC "${CMAKE_CURRENT_SOURCE_DIR}/device_scalar_tests.cpp")
-
 ConfigureTest(DEVICE_SCALAR_TEST "${SCALAR_TEST_SRC}")
 
 # logger tests
 
 set(LOGGER_TEST_SRC "${CMAKE_CURRENT_SOURCE_DIR}/logger_tests.cpp")
-
 ConfigureTest(LOGGER_TEST "${LOGGER_TEST_SRC}")
 
 # uvector tests
 
 set(DEVICE_UVECTOR_TEST_SRC "${CMAKE_CURRENT_SOURCE_DIR}/device_uvector_tests.cpp")
-
 ConfigureTest(DEVICE_UVECTOR_TEST "${DEVICE_UVECTOR_TEST_SRC}")
 
 # enable testing
