--- conflicted
+++ resolved
@@ -2,6 +2,7 @@
 
 ## New Features
 
+- PR #480 Build RMM's Python bindings with PTDS
 - PR #596 Add `tracking_memory_resource_adaptor` to help catch memory leaks
 - PR #608 Add stream wrapper type
 
@@ -35,9 +36,6 @@
 
 - PR #474 Use CMake find_package(CUDAToolkit)
 - PR #477 Just use `None` for `strides` in `DeviceBuffer`
-<<<<<<< HEAD
-- PR #480 Build RMM's Python bindings with PTDS
-=======
 - PR #528 Add maximum_pool_size parameter to reinitialize API
 - PR #532 Merge free lists in pool_memory_resource to defragment before growing from upstream
 - PR #537 Add CMake option to disable deprecation warnings
@@ -59,7 +57,6 @@
 - PR #587 Replaced `move` with `std::move`
 - PR #588 Use installed C++ RMM in python build
 - PR #601 Make maximum pool size truly optional (grow until failure)
->>>>>>> 14e14469
 
 ## Bug Fixes
 
