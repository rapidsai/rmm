--- conflicted
+++ resolved
@@ -1,12 +1,8 @@
-<<<<<<< HEAD
 # RMM 22.10.00 (Date TBD)
 
 Please see https://github.com/rapidsai/rmm/releases/tag/v22.10.00a for the latest changes to this development branch.
 
-# RMM 22.08.00 (Date TBD)
-=======
 # RMM 22.08.00 (17 Aug 2022)
->>>>>>> f6bf0471
 
 ## 🐛 Bug Fixes
 
