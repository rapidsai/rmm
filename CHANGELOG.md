# RMM 0.17.0 (Date TBD)

## New Features

## Improvements

<<<<<<< HEAD
- PR #599 Make the arena memory resource work better with the producer/consumer mode
=======
- PR #603 Always test both legacy and per-thread default stream
>>>>>>> d7e69db3

## Bug Fixes

- PR #592 Add `auto_flush` to `make_logging_adaptor`


# RMM 0.16.0 (Date TBD)

## New Features

- PR #529 Add debug logging and fix multithreaded replay benchmark
- PR #560 Remove deprecated `get/set_default_resource` APIs
- PR #543 Add an arena-based memory resource
- PR #580 Install CMake config with RMM
- PR #591 Allow the replay bench to simulate different GPU memory sizes
- PR #594 Adding limiting memory resource adaptor

## Improvements

- PR #474 Use CMake find_package(CUDAToolkit)
- PR #477 Just use `None` for `strides` in `DeviceBuffer`
- PR #528 Add maximum_pool_size parameter to reinitialize API
- PR #532 Merge free lists in pool_memory_resource to defragment before growing from upstream
- PR #537 Add CMake option to disable deprecation warnings
- PR #541 Refine CMakeLists.txt to make it easy to import by external projects
- PR #538 Upgrade CUB and Thrust to the latest commits
- PR #542 Pin conda spdlog versions to 1.7.0
- PR #550 Remove CXX11 ABI handling from CMake
- PR #578 Switch thrust to use the NVIDIA/thrust repo
- PR #553 CMake cleanup
- PR #556 By default, don't create a debug log file unless there are warnings/errors
- PR #561 Remove CNMeM and make RMM header-only
- PR #565 CMake: Simplify gtest/gbench handling
- PR #566 CMake: use CPM for thirdparty dependencies
- PR #568 Upgrade googletest to v1.10.0
- PR #572 CMake: prefer locally installed thirdparty packages
- PR #579 CMake: handle thrust via target
- PR #581 Improve logging documentation
- PR #585 Update ci/local/README.md
- PR #587 Replaced `move` with `std::move`

## Bug Fixes

- PR #545 Fix build to support using `clang` as the host compiler
- PR #534 Fix `pool_memory_resource` failure when init and max pool sizes are equal
- PR #546 Remove CUDA driver linking and correct NVTX macro.
- PR #569 Correct `device_scalar::set_value` to pass host value by reference to avoid copying from invalid value
- PR #559 Fix `align_down` to only change unaligned values.
- PR #577 Fix CMake `LOGGING_LEVEL` issue which caused verbose logging / performance regression.
- PR #582 Fix handling of per-thread default stream when not compiled for PTDS
- PR #590 Add missing `CODE_OF_CONDUCT.md`
- PR #595 Fix pool_mr example in README.md


# RMM 0.15.0 (26 Aug 2020)

## New Features

- PR #375 Support out-of-band buffers in Python pickling
- PR #391 Add `get_default_resource_type`
- PR #396 Remove deprecated RMM APIs
- PR #425 Add CUDA per-thread default stream support and thread safety to `pool_memory_resource`
- PR #436 Always build and test with per-thread default stream enabled in the GPU CI build
- PR #444 Add `owning_wrapper` to simplify lifetime management of resources and their upstreams
- PR #449 Stream-ordered suballocator base class and per-thread default stream support 
          and thread safety for `fixed_size_memory_resource`
- PR #450 Add support for new build process (Project Flash)
- PR #457 New `binning_memory_resource` (replaces `hybrid_memory_resource` and 
          `fixed_multisize_memory_resource`).
- PR #458 Add `get/set_per_device_resource` to better support multi-GPU per process applications
- PR #466 Deprecate CNMeM.
- PR #489 Move `cudf._cuda` into `rmm._cuda`
- PR #504 Generate `gpu.pxd` based on cuda version as a preprocessor step
- PR #506 Upload rmm package per version python-cuda combo

## Improvements

- PR #428 Add the option to automatically flush memory allocate/free logs
- PR #378 Use CMake `FetchContent` to obtain latest release of `cub` and `thrust`
- PR #377 A better way to fetch `spdlog`
- PR #372 Use CMake `FetchContent` to obtain `cnmem` instead of git submodule
- PR #382 Rely on NumPy arrays for out-of-band pickling
- PR #386 Add short commit to conda package name
- PR #401 Update `get_ipc_handle()` to use cuda driver API
- PR #404 Make all memory resources thread safe in Python
- PR #402 Install dependencies via rapids-build-env
- PR #405 Move doc customization scripts to Jenkins
- PR #427 Add DeviceBuffer.release() cdef method
- PR #414 Add element-wise access for device_uvector
- PR #421 Capture thread id in logging and improve logger testing
- PR #426 Added multi-threaded support to replay benchmark
- PR #429 Fix debug build and add new CUDA assert utility
- PR #435 Update conda upload versions for new supported CUDA/Python
- PR #437 Test with `pickle5` (for older Python versions)
- PR #443 Remove thread safe adaptor from PoolMemoryResource
- PR #445 Make all resource operators/ctors explicit
- PR #447 Update Python README with info about DeviceBuffer/MemoryResource and external libraries
- PR #456 Minor cleanup: always use rmm/-prefixed includes
- PR #461 cmake improvements to be more target-based
- PR #468 update past release dates in changelog
- PR #486 Document relationship between active CUDA devices and resources
- PR #493 Rely on C++ lazy Memory Resource initialization behavior instead of initializing in Python

## Bug Fixes

- PR #433 Fix python imports
- PR #400 Fix segfault in RANDOM_ALLOCATIONS_BENCH
- PR #383 Explicitly require NumPy
- PR #398 Fix missing head flag in merge_blocks (pool_memory_resource) and improve block class
- PR #403 Mark Cython `memory_resource_wrappers` `extern` as `nogil`
- PR #406 Sets Google Benchmark to a fixed version, v1.5.1.
- PR #434 Fix issue with incorrect docker image being used in local build script
- PR #463 Revert cmake change for cnmem header not being added to source directory
- PR #464 More completely revert cnmem.h cmake changes
- PR #473 Fix initialization logic in pool_memory_resource
- PR #479 Fix usage of block printing in pool_memory_resource
- PR #490 Allow importing RMM without initializing CUDA driver
- PR #484 Fix device_uvector copy constructor compilation error and add test
- PR #498 Max pool growth less greedy
- PR #500 Use tempfile rather than hardcoded path in `test_rmm_csv_log`
- PR #511 Specify `--basetemp` for `py.test` run
- PR #509 Fix missing : before __LINE__ in throw string of RMM_CUDA_TRY
- PR #510 Fix segfault in pool_memory_resource when a CUDA stream is destroyed
- PR #525 Patch Thrust to workaround `CUDA_CUB_RET_IF_FAIL` macro clearing CUDA errors


# RMM 0.14.0 (03 Jun 2020)

## New Features

- PR #317 Provide External Memory Management Plugin for Numba
- PR #362 Add spdlog as a dependency in the conda package
- PR #360 Support logging to stdout/stderr
- PR #341 Enable logging
- PR #343 Add in option to statically link against cudart
- PR #364 Added new uninitialized device vector type, `device_uvector`

## Improvements

- PR #369 Use CMake `FetchContent` to obtain `spdlog` instead of vendoring
- PR #366 Remove installation of extra test dependencies
- PR #354 Add CMake option for per-thread default stream
- PR #350 Add .clang-format file & format all files
- PR #358 Fix typo in `rmm_cupy_allocator` docstring
- PR #357 Add Docker 19 support to local gpuci build
- PR #365 Make .clang-format consistent with cuGRAPH and cuDF
- PR #371 Add docs build script to repository
- PR #363 Expose `memory_resources` in Python

## Bug Fixes

- PR #373 Fix build.sh
- PR #346 Add clearer exception message when RMM_LOG_FILE is unset
- PR #347 Mark rmmFinalizeWrapper nogil
- PR #348 Fix unintentional use of pool-managed resource.
- PR #367 Fix flake8 issues
- PR #368 Fix `clang-format` missing comma bug
- PR #370 Fix stream and mr use in `device_buffer` methods
- PR #379 Remove deprecated calls from synchronization.cpp
- PR #381 Remove test_benchmark.cpp from cmakelists
- PR #392 SPDLOG matches other header-only acquisition patterns


# RMM 0.13.0 (31 Mar 2020)

## New Features

- PR #253 Add `frombytes` to convert `bytes`-like to `DeviceBuffer`
- PR #252 Add `__sizeof__` method to `DeviceBuffer`
- PR #258 Define pickling behavior for `DeviceBuffer`
- PR #261 Add `__bytes__` method to `DeviceBuffer`
- PR #262 Moved device memory resource files to `mr/device` directory
- PR #266 Drop `rmm.auto_device`
- PR #268 Add Cython/Python `copy_to_host` and `to_device`
- PR #272 Add `host_memory_resource`.
- PR #273 Moved device memory resource tests to `device/` directory.
- PR #274 Add `copy_from_host` method to `DeviceBuffer`
- PR #275 Add `copy_from_device` method to `DeviceBuffer`
- PR #283 Add random allocation benchmark.
- PR #287 Enabled CUDA CXX11 for unit tests.
- PR #292 Revamped RMM exceptions.
- PR #297 Use spdlog to implement `logging_resource_adaptor`.
- PR #303 Added replay benchmark.
- PR #319 Add `thread_safe_resource_adaptor` class.
- PR #314 New suballocator memory_resources.
- PR #330 Fixed incorrect name of `stream_free_blocks_` debug symbol.
- PR #331 Move to C++14 and deprecate legacy APIs.

## Improvements

- PR #246 Type `DeviceBuffer` arguments to `__cinit__`
- PR #249 Use `DeviceBuffer` in `device_array`
- PR #255 Add standard header to all Cython files
- PR #256 Cast through `uintptr_t` to `cudaStream_t`
- PR #254 Use `const void*` in `DeviceBuffer.__cinit__`
- PR #257 Mark Cython-exposed C++ functions that raise
- PR #269 Doc sync behavior in `copy_ptr_to_host`
- PR #278 Allocate a `bytes` object to fill up with RMM log data
- PR #280 Drop allocation/deallocation of `offset`
- PR #282 `DeviceBuffer` use default constructor for size=0
- PR #296 Use CuPy's `UnownedMemory` for RMM-backed allocations
- PR #310 Improve `device_buffer` allocation logic.
- PR #309 Sync default stream in `DeviceBuffer` constructor
- PR #326 Sync only on copy construction
- PR #308 Fix typo in README
- PR #334 Replace `rmm_allocator` for Thrust allocations
- PR #345 Remove stream synchronization from `device_scalar` constructor and `set_value`

## Bug Fixes

- PR #298 Remove RMM_CUDA_TRY from cuda_event_timer destructor
- PR #299 Fix assert condition blocking debug builds
- PR #300 Fix host mr_tests compile error
- PR #312 Fix libcudf compilation errors due to explicit defaulted device_buffer constructor


# RMM 0.12.0 (04 Feb 2020)

## New Features

- PR #218 Add `_DevicePointer`
- PR #219 Add method to copy `device_buffer` back to host memory
- PR #222 Expose free and total memory in Python interface
- PR #235 Allow construction of `DeviceBuffer` with a `stream`

## Improvements

- PR #214 Add codeowners
- PR #226 Add some tests of the Python `DeviceBuffer`
- PR #233 Reuse the same `CUDA_HOME` logic from cuDF
- PR #234 Add missing `size_t` in `DeviceBuffer`
- PR #239 Cleanup `DeviceBuffer`'s `__cinit__`
- PR #242 Special case 0-size `DeviceBuffer` in `tobytes`
- PR #244 Explicitly force `DeviceBuffer.size` to an `int`
- PR #247 Simplify casting in `tobytes` and other cleanup

## Bug Fixes

- PR #215 Catch polymorphic exceptions by reference instead of by value
- PR #221 Fix segfault calling rmmGetInfo when uninitialized
- PR #225 Avoid invoking Python operations in c_free
- PR #230 Fix duplicate symbol issues with `copy_to_host`
- PR #232 Move `copy_to_host` doc back to header file


# RMM 0.11.0 (11 Dec 2019)

## New Features

- PR #106 Added multi-GPU initialization
- PR #167 Added value setter to `device_scalar`
- PR #163 Add Cython bindings to `device_buffer`
- PR #177 Add `__cuda_array_interface__` to `DeviceBuffer`
- PR #198 Add `rmm.rmm_cupy_allocator()`

## Improvements

- PR #161 Use `std::atexit` to finalize RMM after Python interpreter shutdown
- PR #165 Align memory resource allocation sizes to 8-byte
- PR #171 Change public API of RMM to only expose `reinitialize(...)`
- PR #175 Drop `cython` from run requirements
- PR #169 Explicit stream argument for device_buffer methods
- PR #186 Add nbytes and len to DeviceBuffer
- PR #188 Require kwargs in `DeviceBuffer`'s constructor
- PR #194 Drop unused imports from `device_buffer.pyx`
- PR #196 Remove unused CUDA conda labels
- PR #200 Simplify DeviceBuffer methods

## Bug Fixes

- PR #174 Make `device_buffer` default ctor explicit to work around type_dispatcher issue in libcudf.
- PR #170 Always build librmm and rmm, but conditionally upload based on CUDA / Python version
- PR #182 Prefix `DeviceBuffer`'s C functions
- PR #189 Drop `__reduce__` from `DeviceBuffer`
- PR #193 Remove thrown exception from `rmm_allocator::deallocate`
- PR #224 Slice the CSV log before converting to bytes


# RMM 0.10.0 (16 Oct 2019)

## New Features

- PR #99 Added `device_buffer` class
- PR #133 Added `device_scalar` class

## Improvements

- PR #123 Remove driver install from ci scripts
- PR #131 Use YYMMDD tag in nightly build
- PR #137 Replace CFFI python bindings with Cython
- PR #127 Use Memory Resource classes for allocations

## Bug Fixes

- PR #107 Fix local build generated file ownerships
- PR #110 Fix Skip Test Functionality
- PR #125 Fixed order of private variables in LogIt
- PR #139 Expose `_make_finalizer` python API needed by cuDF
- PR #142 Fix ignored exceptions in Cython
- PR #146 Fix rmmFinalize() not freeing memory pools
- PR #149 Force finalization of RMM objects before RMM is finalized (Python)
- PR #154 Set ptr to 0 on rmm::alloc error
- PR #157 Check if initialized before freeing for Numba finalizer and use `weakref` instead of `atexit`


# RMM 0.9.0 (21 Aug 2019)

## New Features

- PR #96 Added `device_memory_resource` for beginning of overhaul of RMM design
- PR #103 Add and use unified build script

## Improvements

- PR #111 Streamline CUDA_REL environment variable
- PR #113 Handle ucp.BufferRegion objects in auto_device

## Bug Fixes

   ...


# RMM 0.8.0 (27 June 2019)

## New Features

- PR #95 Add skip test functionality to build.sh

## Improvements

   ...

## Bug Fixes

- PR #92 Update docs version


# RMM 0.7.0 (10 May 2019)

## New Features

- PR #67 Add random_allocate microbenchmark in tests/performance
- PR #70 Create conda environments and conda recipes
- PR #77 Add local build script to mimic gpuCI
- PR #80 Add build script for docs

## Improvements

- PR #76 Add cudatoolkit conda dependency
- PR #84 Use latest release version in update-version CI script
- PR #90 Avoid using c++14 auto return type for thrust_rmm_allocator.h

## Bug Fixes

- PR #68 Fix signed/unsigned mismatch in random_allocate benchmark
- PR #74 Fix rmm conda recipe librmm version pinning
- PR #72 Remove unnecessary _BSD_SOURCE define in random_allocate.cpp


# RMM 0.6.0 (18 Mar 2019)

## New Features

- PR #43 Add gpuCI build & test scripts
- PR #44 Added API to query whether RMM is initialized and with what options.
- PR #60 Default to CXX11_ABI=ON

## Improvements

## Bug Fixes

- PR #58 Eliminate unreliable check for change in available memory in test
- PR #49 Fix pep8 style errors detected by flake8


# RMM 0.5.0 (28 Jan 2019)

## New Features

- PR #2 Added CUDA Managed Memory allocation mode

## Improvements

- PR #12 Enable building RMM as a submodule
- PR #13 CMake: Added CXX11ABI option and removed Travis references
- PR #16 CMake: Added PARALLEL_LEVEL environment variable handling for GTest build parallelism (matches cuDF)
- PR #17 Update README with v0.5 changes including Managed Memory support

## Bug Fixes

- PR #10 Change cnmem submodule URL to use https
- PR #15 Temporarily disable hanging AllocateTB test for managed memory
- PR #28 Fix invalid reference to local stack variable in `rmm::exec_policy`


# RMM 0.4.0 (20 Dec 2018)

## New Features

- PR #1 Spun off RMM from cuDF into its own repository.

## Improvements

- CUDF PR #472 RMM: Created centralized rmm::device_vector alias and rmm::exec_policy
- CUDF PR #465 Added templated C++ API for RMM to avoid explicit cast to `void**`

## Bug Fixes


RMM was initially implemented as part of cuDF, so we include the relevant changelog history below.

# cuDF 0.3.0 (23 Nov 2018)

## New Features

- PR #336 CSV Reader string support

## Improvements

- CUDF PR #333 Add Rapids Memory Manager documentation
- CUDF PR #321 Rapids Memory Manager adds file/line location logging and convenience macros

## Bug Fixes


# cuDF 0.2.0 and cuDF 0.1.0

These were initial releases of cuDF based on previously separate pyGDF and libGDF libraries. RMM was initially implemented as part of libGDF.<|MERGE_RESOLUTION|>--- conflicted
+++ resolved
@@ -4,11 +4,8 @@
 
 ## Improvements
 
-<<<<<<< HEAD
 - PR #599 Make the arena memory resource work better with the producer/consumer mode
-=======
 - PR #603 Always test both legacy and per-thread default stream
->>>>>>> d7e69db3
 
 ## Bug Fixes
 
