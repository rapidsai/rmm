# RMM 0.10.0 (Date TBD)

## New Features

 - PR #99 Added `device_buffer` class
 - PR #133 Added `device_scalar` class

## Improvements
 - PR #123 Remove driver install from ci scripts
 - PR #131 Use YYMMDD tag in nightly build

## Bug Fixes

 - PR #107 Fix local build generated file ownerships
 - PR #125 Fixed order of private variables in LogIt


# RMM 0.9.0 (21 August 2019)

## New Features

 - PR #96 Added `device_memory_resource` for beginning of overhaul of RMM design
 - PR #103 Add and use unified build script
 
## Improvements

 - PR #111 Streamline CUDA_REL environment variable
 - PR #113 Handle ucp.BufferRegion objects in auto_device

## Bug Fixes

<<<<<<< HEAD
- PR #110 Fix Skip Test Functionality
=======
   ...
>>>>>>> 450366a5


# RMM 0.8.0 (27 June 2019)

## New Features

 - PR #95 Add skip test functionality to build.sh

## Improvements

   ...

## Bug Fixes

 - PR #92 Update docs version


# RMM 0.7.0 (10 May 2019)

## New Features

 - PR #67 Add random_allocate microbenchmark in tests/performance
 - PR #70 Create conda environments and conda recipes
 - PR #77 Add local build script to mimic gpuCI
 - PR #80 Add build script for docs

## Improvements

- PR #76 Add cudatoolkit conda dependency
- PR #84 Use latest release version in update-version CI script
- PR #90 Avoid using c++14 auto return type for thrust_rmm_allocator.h

## Bug Fixes

 - PR #68 Fix signed/unsigned mismatch in random_allocate benchmark
 - PR #74 Fix rmm conda recipe librmm version pinning
 - PR #72 Remove unnecessary _BSD_SOURCE define in random_allocate.cpp


# RMM 0.6.0 (18 Mar 2019)

## New Features

 - PR #43 Add gpuCI build & test scripts
 - PR #44 Added API to query whether RMM is initialized and with what options.
 - PR #60 Default to CXX11_ABI=ON

## Improvements

## Bug Fixes

 - PR #58 Eliminate unreliable check for change in available memory in test
 - PR #49 Fix pep8 style errors detected by flake8


# RMM 0.5.0 (28 Jan 2019)

## New Features

 - PR #2 Added CUDA Managed Memory allocation mode

## Improvements

 - PR #12 Enable building RMM as a submodule
 - PR #13 CMake: Added CXX11ABI option and removed Travis references
 - PR #16 CMake: Added PARALLEL_LEVEL environment variable handling for GTest build parallelism (matches cuDF)
 - PR #17 Update README with v0.5 changes including Managed Memory support

## Bug Fixes

 - PR #10 Change cnmem submodule URL to use https
 - PR #15 Temporarily disable hanging AllocateTB test for managed memory
 - PR #28 Fix invalid reference to local stack variable in `rmm::exec_policy`


# RMM 0.4.0 (20 Dec 2018)

## New Features

- PR #1 Spun off RMM from cuDF into its own repository.

## Improvements

- CUDF PR #472 RMM: Created centralized rmm::device_vector alias and rmm::exec_policy
- CUDF PR #465 Added templated C++ API for RMM to avoid explicit cast to `void**`

## Bug Fixes


RMM was initially implemented as part of cuDF, so we include the relevant changelog history below.

# cuDF 0.3.0 (23 Nov 2018)

## New Features

 - PR #336 CSV Reader string support

## Improvements

 - CUDF PR #333 Add Rapids Memory Manager documentation
 - CUDF PR #321 Rapids Memory Manager adds file/line location logging and convenience macros

## Bug Fixes


# cuDF 0.2.0 and cuDF 0.1.0

These were initial releases of cuDF based on previously separate pyGDF and libGDF libraries. RMM was initially implemented as part of libGDF.
<|MERGE_RESOLUTION|>--- conflicted
+++ resolved
@@ -12,6 +12,7 @@
 ## Bug Fixes
 
  - PR #107 Fix local build generated file ownerships
+ - PR #110 Fix Skip Test Functionality
  - PR #125 Fixed order of private variables in LogIt
 
 
@@ -29,11 +30,7 @@
 
 ## Bug Fixes
 
-<<<<<<< HEAD
-- PR #110 Fix Skip Test Functionality
-=======
    ...
->>>>>>> 450366a5
 
 
 # RMM 0.8.0 (27 June 2019)
