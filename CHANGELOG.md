# RMM 0.16.0 (Date TBD)

## New Features

 - PR #529 Add debug logging and fix multithreaded replay benchmark
 - PR #560 Remove deprecated `get/set_default_resource` APIs

## Improvements

- PR #474 Use CMake find_package(CUDAToolkit)
- PR #477 Just use `None` for `strides` in `DeviceBuffer`
- PR #528 Add maximum_pool_size parameter to reinitialize API
- PR #532 Merge free lists in pool_memory_resource to defragment before growing from upstream
- PR #537 Add CMake option to disable deprecation warnings
- PR #541 Refine CMakeLists.txt to make it easy to import by external projects
- PR #538 Upgrade CUB and Thrust to the latest commits
- PR #542 Pin conda spdlog versions to 1.7.0
- PR #550 Remove CXX11 ABI handling from CMake
- PR #553 CMake cleanup
- PR #556 By default, don't create a debug log file unless there are warnings/errors
- PR #561 Remove CNMeM and make RMM header-only
- PR #565 CMake: Simplify gtest/gbench handling
<<<<<<< HEAD
- PR #566 CMake: use CPM for thirdparty dependencies
=======
- PR #568 Upgrade googletest to v1.10.0
>>>>>>> a2ebd330

## Bug Fixes

- PR #545 Fix build to support using `clang` as the host compiler
- PR #534 Fix `pool_memory_resource` failure when init and max pool sizes are equal
- PR #546 Remove CUDA driver linking and correct NVTX macro.


# RMM 0.15.0 (26 Aug 2020)

## New Features

- PR #375 Support out-of-band buffers in Python pickling
- PR #391 Add `get_default_resource_type`
- PR #396 Remove deprecated RMM APIs
- PR #425 Add CUDA per-thread default stream support and thread safety to `pool_memory_resource`
- PR #436 Always build and test with per-thread default stream enabled in the GPU CI build
- PR #444 Add `owning_wrapper` to simplify lifetime management of resources and their upstreams
- PR #449 Stream-ordered suballocator base class and per-thread default stream support 
          and thread safety for `fixed_size_memory_resource`
- PR #450 Add support for new build process (Project Flash)
- PR #457 New `binning_memory_resource` (replaces `hybrid_memory_resource` and 
          `fixed_multisize_memory_resource`).
- PR #458 Add `get/set_per_device_resource` to better support multi-GPU per process applications
- PR #466 Deprecate CNMeM.
- PR #489 Move `cudf._cuda` into `rmm._cuda`
- PR #504 Generate `gpu.pxd` based on cuda version as a preprocessor step
- PR #506 Upload rmm package per version python-cuda combo

## Improvements

- PR #428 Add the option to automatically flush memory allocate/free logs
- PR #378 Use CMake `FetchContent` to obtain latest release of `cub` and `thrust`
- PR #377 A better way to fetch `spdlog`
- PR #372 Use CMake `FetchContent` to obtain `cnmem` instead of git submodule
- PR #382 Rely on NumPy arrays for out-of-band pickling
- PR #386 Add short commit to conda package name
- PR #401 Update `get_ipc_handle()` to use cuda driver API
- PR #404 Make all memory resources thread safe in Python
- PR #402 Install dependencies via rapids-build-env
- PR #405 Move doc customization scripts to Jenkins
- PR #427 Add DeviceBuffer.release() cdef method
- PR #414 Add element-wise access for device_uvector
- PR #421 Capture thread id in logging and improve logger testing
- PR #426 Added multi-threaded support to replay benchmark
- PR #429 Fix debug build and add new CUDA assert utility
- PR #435 Update conda upload versions for new supported CUDA/Python
- PR #437 Test with `pickle5` (for older Python versions)
- PR #443 Remove thread safe adaptor from PoolMemoryResource
- PR #445 Make all resource operators/ctors explicit
- PR #447 Update Python README with info about DeviceBuffer/MemoryResource and external libraries
- PR #456 Minor cleanup: always use rmm/-prefixed includes
- PR #461 cmake improvements to be more target-based
- PR #468 update past release dates in changelog
- PR #486 Document relationship between active CUDA devices and resources
- PR #493 Rely on C++ lazy Memory Resource initialization behavior instead of initializing in Python

## Bug Fixes

- PR #433 Fix python imports
- PR #400 Fix segfault in RANDOM_ALLOCATIONS_BENCH
- PR #383 Explicitly require NumPy
- PR #398 Fix missing head flag in merge_blocks (pool_memory_resource) and improve block class
- PR #403 Mark Cython `memory_resource_wrappers` `extern` as `nogil`
- PR #406 Sets Google Benchmark to a fixed version, v1.5.1.
- PR #434 Fix issue with incorrect docker image being used in local build script
- PR #463 Revert cmake change for cnmem header not being added to source directory
- PR #464 More completely revert cnmem.h cmake changes
- PR #473 Fix initialization logic in pool_memory_resource
- PR #479 Fix usage of block printing in pool_memory_resource
- PR #490 Allow importing RMM without initializing CUDA driver
- PR #484 Fix device_uvector copy constructor compilation error and add test
- PR #498 Max pool growth less greedy
- PR #500 Use tempfile rather than hardcoded path in `test_rmm_csv_log`
- PR #511 Specify `--basetemp` for `py.test` run
- PR #509 Fix missing : before __LINE__ in throw string of RMM_CUDA_TRY
- PR #510 Fix segfault in pool_memory_resource when a CUDA stream is destroyed
- PR #525 Patch Thrust to workaround `CUDA_CUB_RET_IF_FAIL` macro clearing CUDA errors


# RMM 0.14.0 (03 Jun 2020)

## New Features

- PR #317 Provide External Memory Management Plugin for Numba
- PR #362 Add spdlog as a dependency in the conda package
- PR #360 Support logging to stdout/stderr
- PR #341 Enable logging
- PR #343 Add in option to statically link against cudart
- PR #364 Added new uninitialized device vector type, `device_uvector`

## Improvements

- PR #369 Use CMake `FetchContent` to obtain `spdlog` instead of vendoring
- PR #366 Remove installation of extra test dependencies
- PR #354 Add CMake option for per-thread default stream
- PR #350 Add .clang-format file & format all files
- PR #358 Fix typo in `rmm_cupy_allocator` docstring
- PR #357 Add Docker 19 support to local gpuci build
- PR #365 Make .clang-format consistent with cuGRAPH and cuDF
- PR #371 Add docs build script to repository
- PR #363 Expose `memory_resources` in Python

## Bug Fixes

- PR #373 Fix build.sh
- PR #346 Add clearer exception message when RMM_LOG_FILE is unset
- PR #347 Mark rmmFinalizeWrapper nogil
- PR #348 Fix unintentional use of pool-managed resource.
- PR #367 Fix flake8 issues
- PR #368 Fix `clang-format` missing comma bug
- PR #370 Fix stream and mr use in `device_buffer` methods
- PR #379 Remove deprecated calls from synchronization.cpp
- PR #381 Remove test_benchmark.cpp from cmakelists
- PR #392 SPDLOG matches other header-only acquisition patterns


# RMM 0.13.0 (31 Mar 2020)

## New Features

- PR #253 Add `frombytes` to convert `bytes`-like to `DeviceBuffer`
- PR #252 Add `__sizeof__` method to `DeviceBuffer`
- PR #258 Define pickling behavior for `DeviceBuffer`
- PR #261 Add `__bytes__` method to `DeviceBuffer`
- PR #262 Moved device memory resource files to `mr/device` directory
- PR #266 Drop `rmm.auto_device`
- PR #268 Add Cython/Python `copy_to_host` and `to_device`
- PR #272 Add `host_memory_resource`.
- PR #273 Moved device memory resource tests to `device/` directory.
- PR #274 Add `copy_from_host` method to `DeviceBuffer`
- PR #275 Add `copy_from_device` method to `DeviceBuffer`
- PR #283 Add random allocation benchmark.
- PR #287 Enabled CUDA CXX11 for unit tests.
- PR #292 Revamped RMM exceptions.
- PR #297 Use spdlog to implement `logging_resource_adaptor`.
- PR #303 Added replay benchmark.
- PR #319 Add `thread_safe_resource_adaptor` class.
- PR #314 New suballocator memory_resources.
- PR #330 Fixed incorrect name of `stream_free_blocks_` debug symbol.
- PR #331 Move to C++14 and deprecate legacy APIs.

## Improvements

- PR #246 Type `DeviceBuffer` arguments to `__cinit__`
- PR #249 Use `DeviceBuffer` in `device_array`
- PR #255 Add standard header to all Cython files
- PR #256 Cast through `uintptr_t` to `cudaStream_t`
- PR #254 Use `const void*` in `DeviceBuffer.__cinit__`
- PR #257 Mark Cython-exposed C++ functions that raise
- PR #269 Doc sync behavior in `copy_ptr_to_host`
- PR #278 Allocate a `bytes` object to fill up with RMM log data
- PR #280 Drop allocation/deallocation of `offset`
- PR #282 `DeviceBuffer` use default constructor for size=0
- PR #296 Use CuPy's `UnownedMemory` for RMM-backed allocations
- PR #310 Improve `device_buffer` allocation logic.
- PR #309 Sync default stream in `DeviceBuffer` constructor
- PR #326 Sync only on copy construction
- PR #308 Fix typo in README
- PR #334 Replace `rmm_allocator` for Thrust allocations
- PR #345 Remove stream synchronization from `device_scalar` constructor and `set_value`

## Bug Fixes

- PR #298 Remove RMM_CUDA_TRY from cuda_event_timer destructor
- PR #299 Fix assert condition blocking debug builds
- PR #300 Fix host mr_tests compile error
- PR #312 Fix libcudf compilation errors due to explicit defaulted device_buffer constructor


# RMM 0.12.0 (04 Feb 2020)

## New Features

- PR #218 Add `_DevicePointer`
- PR #219 Add method to copy `device_buffer` back to host memory
- PR #222 Expose free and total memory in Python interface
- PR #235 Allow construction of `DeviceBuffer` with a `stream`

## Improvements

- PR #214 Add codeowners
- PR #226 Add some tests of the Python `DeviceBuffer`
- PR #233 Reuse the same `CUDA_HOME` logic from cuDF
- PR #234 Add missing `size_t` in `DeviceBuffer`
- PR #239 Cleanup `DeviceBuffer`'s `__cinit__`
- PR #242 Special case 0-size `DeviceBuffer` in `tobytes`
- PR #244 Explicitly force `DeviceBuffer.size` to an `int`
- PR #247 Simplify casting in `tobytes` and other cleanup

## Bug Fixes

- PR #215 Catch polymorphic exceptions by reference instead of by value
- PR #221 Fix segfault calling rmmGetInfo when uninitialized
- PR #225 Avoid invoking Python operations in c_free
- PR #230 Fix duplicate symbol issues with `copy_to_host`
- PR #232 Move `copy_to_host` doc back to header file


# RMM 0.11.0 (11 Dec 2019)

## New Features

- PR #106 Added multi-GPU initialization
- PR #167 Added value setter to `device_scalar`
- PR #163 Add Cython bindings to `device_buffer`
- PR #177 Add `__cuda_array_interface__` to `DeviceBuffer`
- PR #198 Add `rmm.rmm_cupy_allocator()`

## Improvements

- PR #161 Use `std::atexit` to finalize RMM after Python interpreter shutdown
- PR #165 Align memory resource allocation sizes to 8-byte
- PR #171 Change public API of RMM to only expose `reinitialize(...)`
- PR #175 Drop `cython` from run requirements
- PR #169 Explicit stream argument for device_buffer methods
- PR #186 Add nbytes and len to DeviceBuffer
- PR #188 Require kwargs in `DeviceBuffer`'s constructor
- PR #194 Drop unused imports from `device_buffer.pyx`
- PR #196 Remove unused CUDA conda labels
- PR #200 Simplify DeviceBuffer methods

## Bug Fixes

- PR #174 Make `device_buffer` default ctor explicit to work around type_dispatcher issue in libcudf.
- PR #170 Always build librmm and rmm, but conditionally upload based on CUDA / Python version
- PR #182 Prefix `DeviceBuffer`'s C functions
- PR #189 Drop `__reduce__` from `DeviceBuffer`
- PR #193 Remove thrown exception from `rmm_allocator::deallocate`
- PR #224 Slice the CSV log before converting to bytes


# RMM 0.10.0 (16 Oct 2019)

## New Features

- PR #99 Added `device_buffer` class
- PR #133 Added `device_scalar` class

## Improvements

- PR #123 Remove driver install from ci scripts
- PR #131 Use YYMMDD tag in nightly build
- PR #137 Replace CFFI python bindings with Cython
- PR #127 Use Memory Resource classes for allocations

## Bug Fixes

- PR #107 Fix local build generated file ownerships
- PR #110 Fix Skip Test Functionality
- PR #125 Fixed order of private variables in LogIt
- PR #139 Expose `_make_finalizer` python API needed by cuDF
- PR #142 Fix ignored exceptions in Cython
- PR #146 Fix rmmFinalize() not freeing memory pools
- PR #149 Force finalization of RMM objects before RMM is finalized (Python)
- PR #154 Set ptr to 0 on rmm::alloc error
- PR #157 Check if initialized before freeing for Numba finalizer and use `weakref` instead of `atexit`


# RMM 0.9.0 (21 Aug 2019)

## New Features

- PR #96 Added `device_memory_resource` for beginning of overhaul of RMM design
- PR #103 Add and use unified build script

## Improvements

- PR #111 Streamline CUDA_REL environment variable
- PR #113 Handle ucp.BufferRegion objects in auto_device

## Bug Fixes

   ...


# RMM 0.8.0 (27 June 2019)

## New Features

- PR #95 Add skip test functionality to build.sh

## Improvements

   ...

## Bug Fixes

- PR #92 Update docs version


# RMM 0.7.0 (10 May 2019)

## New Features

- PR #67 Add random_allocate microbenchmark in tests/performance
- PR #70 Create conda environments and conda recipes
- PR #77 Add local build script to mimic gpuCI
- PR #80 Add build script for docs

## Improvements

- PR #76 Add cudatoolkit conda dependency
- PR #84 Use latest release version in update-version CI script
- PR #90 Avoid using c++14 auto return type for thrust_rmm_allocator.h

## Bug Fixes

- PR #68 Fix signed/unsigned mismatch in random_allocate benchmark
- PR #74 Fix rmm conda recipe librmm version pinning
- PR #72 Remove unnecessary _BSD_SOURCE define in random_allocate.cpp


# RMM 0.6.0 (18 Mar 2019)

## New Features

- PR #43 Add gpuCI build & test scripts
- PR #44 Added API to query whether RMM is initialized and with what options.
- PR #60 Default to CXX11_ABI=ON

## Improvements

## Bug Fixes

- PR #58 Eliminate unreliable check for change in available memory in test
- PR #49 Fix pep8 style errors detected by flake8


# RMM 0.5.0 (28 Jan 2019)

## New Features

- PR #2 Added CUDA Managed Memory allocation mode

## Improvements

- PR #12 Enable building RMM as a submodule
- PR #13 CMake: Added CXX11ABI option and removed Travis references
- PR #16 CMake: Added PARALLEL_LEVEL environment variable handling for GTest build parallelism (matches cuDF)
- PR #17 Update README with v0.5 changes including Managed Memory support

## Bug Fixes

- PR #10 Change cnmem submodule URL to use https
- PR #15 Temporarily disable hanging AllocateTB test for managed memory
- PR #28 Fix invalid reference to local stack variable in `rmm::exec_policy`


# RMM 0.4.0 (20 Dec 2018)

## New Features

- PR #1 Spun off RMM from cuDF into its own repository.

## Improvements

- CUDF PR #472 RMM: Created centralized rmm::device_vector alias and rmm::exec_policy
- CUDF PR #465 Added templated C++ API for RMM to avoid explicit cast to `void**`

## Bug Fixes


RMM was initially implemented as part of cuDF, so we include the relevant changelog history below.

# cuDF 0.3.0 (23 Nov 2018)

## New Features

- PR #336 CSV Reader string support

## Improvements

- CUDF PR #333 Add Rapids Memory Manager documentation
- CUDF PR #321 Rapids Memory Manager adds file/line location logging and convenience macros

## Bug Fixes


# cuDF 0.2.0 and cuDF 0.1.0

These were initial releases of cuDF based on previously separate pyGDF and libGDF libraries. RMM was initially implemented as part of libGDF.<|MERGE_RESOLUTION|>--- conflicted
+++ resolved
@@ -20,11 +20,8 @@
 - PR #556 By default, don't create a debug log file unless there are warnings/errors
 - PR #561 Remove CNMeM and make RMM header-only
 - PR #565 CMake: Simplify gtest/gbench handling
-<<<<<<< HEAD
 - PR #566 CMake: use CPM for thirdparty dependencies
-=======
 - PR #568 Upgrade googletest to v1.10.0
->>>>>>> a2ebd330
 
 ## Bug Fixes
 
