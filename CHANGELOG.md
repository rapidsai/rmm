--- conflicted
+++ resolved
@@ -1,12 +1,8 @@
-<<<<<<< HEAD
 # RMM 21.12.00 (Date TBD)
 
 Please see https://github.com/rapidsai/rmm/releases/tag/v21.12.00a for the latest changes to this development branch.
 
-# RMM 21.10.00 (Date TBD)
-=======
 # RMM 21.10.00 (7 Oct 2021)
->>>>>>> ae27a572
 
 ## 🚨 Breaking Changes
 
