--- conflicted
+++ resolved
@@ -12,12 +12,8 @@
 
 ## Bug Fixes
 
-<<<<<<< HEAD
  - PR #116 Fix README.
-=======
-   ...
 
->>>>>>> f402a648
 
 # RMM 0.8.0 (27 June 2019)
 
