# RMM 0.16.0 (Date TBD)

## New Features

 - PR #529 Add debug logging and fix multithreaded replay benchmark
 - PR #560 Remove deprecated `get/set_default_resource` APIs

## Improvements

- PR #474 Use CMake find_package(CUDAToolkit)
- PR #477 Just use `None` for `strides` in `DeviceBuffer`
- PR #528 Add maximum_pool_size parameter to reinitialize API
- PR #532 Merge free lists in pool_memory_resource to defragment before growing from upstream
- PR #537 Add CMake option to disable deprecation warnings
- PR #541 Refine CMakeLists.txt to make it easy to import by external projects
- PR #538 Upgrade CUB and Thrust to the latest commits
- PR #542 Pin conda spdlog versions to 1.7.0
- PR #550 Remove CXX11 ABI handling from CMake
- PR #553 CMake cleanup
- PR #556 By default, don't create a debug log file unless there are warnings/errors
<<<<<<< HEAD
- PR #561 Remove CNMeM and make RMM header-only
=======
- PR #565 CMake: Simplify gtest/gbench handling
>>>>>>> 571d7711

## Bug Fixes

- PR #545 Fix build to support using `clang` as the host compiler
- PR #534 Fix `pool_memory_resource` failure when init and max pool sizes are equal
- PR #546 Remove CUDA driver linking and correct NVTX macro.


# RMM 0.15.0 (26 Aug 2020)

## New Features

- PR #375 Support out-of-band buffers in Python pickling
- PR #391 Add `get_default_resource_type`
- PR #396 Remove deprecated RMM APIs
- PR #425 Add CUDA per-thread default stream support and thread safety to `pool_memory_resource`
- PR #436 Always build and test with per-thread default stream enabled in the GPU CI build
- PR #444 Add `owning_wrapper` to simplify lifetime management of resources and their upstreams
- PR #449 Stream-ordered suballocator base class and per-thread default stream support 
          and thread safety for `fixed_size_memory_resource`
- PR #450 Add support for new build process (Project Flash)
- PR #457 New `binning_memory_resource` (replaces `hybrid_memory_resource` and 
          `fixed_multisize_memory_resource`).
- PR #458 Add `get/set_per_device_resource` to better support multi-GPU per process applications
- PR #466 Deprecate CNMeM.
- PR #489 Move `cudf._cuda` into `rmm._cuda`
- PR #504 Generate `gpu.pxd` based on cuda version as a preprocessor step
- PR #506 Upload rmm package per version python-cuda combo

## Improvements

- PR #428 Add the option to automatically flush memory allocate/free logs
- PR #378 Use CMake `FetchContent` to obtain latest release of `cub` and `thrust`
- PR #377 A better way to fetch `spdlog`
- PR #372 Use CMake `FetchContent` to obtain `cnmem` instead of git submodule
- PR #382 Rely on NumPy arrays for out-of-band pickling
- PR #386 Add short commit to conda package name
- PR #401 Update `get_ipc_handle()` to use cuda driver API
- PR #404 Make all memory resources thread safe in Python
- PR #402 Install dependencies via rapids-build-env
- PR #405 Move doc customization scripts to Jenkins
- PR #427 Add DeviceBuffer.release() cdef method
- PR #414 Add element-wise access for device_uvector
- PR #421 Capture thread id in logging and improve logger testing
- PR #426 Added multi-threaded support to replay benchmark
- PR #429 Fix debug build and add new CUDA assert utility
- PR #435 Update conda upload versions for new supported CUDA/Python
- PR #437 Test with `pickle5` (for older Python versions)
- PR #443 Remove thread safe adaptor from PoolMemoryResource
- PR #445 Make all resource operators/ctors explicit
- PR #447 Update Python README with info about DeviceBuffer/MemoryResource and external libraries
- PR #456 Minor cleanup: always use rmm/-prefixed includes
- PR #461 cmake improvements to be more target-based
- PR #468 update past release dates in changelog
- PR #486 Document relationship between active CUDA devices and resources
- PR #493 Rely on C++ lazy Memory Resource initialization behavior instead of initializing in Python

## Bug Fixes

- PR #433 Fix python imports
- PR #400 Fix segfault in RANDOM_ALLOCATIONS_BENCH
- PR #383 Explicitly require NumPy
- PR #398 Fix missing head flag in merge_blocks (pool_memory_resource) and improve block class
- PR #403 Mark Cython `memory_resource_wrappers` `extern` as `nogil`
- PR #406 Sets Google Benchmark to a fixed version, v1.5.1.
- PR #434 Fix issue with incorrect docker image being used in local build script
- PR #463 Revert cmake change for cnmem header not being added to source directory
- PR #464 More completely revert cnmem.h cmake changes
- PR #473 Fix initialization logic in pool_memory_resource
- PR #479 Fix usage of block printing in pool_memory_resource
- PR #490 Allow importing RMM without initializing CUDA driver
- PR #484 Fix device_uvector copy constructor compilation error and add test
- PR #498 Max pool growth less greedy
- PR #500 Use tempfile rather than hardcoded path in `test_rmm_csv_log`
- PR #511 Specify `--basetemp` for `py.test` run
- PR #509 Fix missing : before __LINE__ in throw string of RMM_CUDA_TRY
- PR #510 Fix segfault in pool_memory_resource when a CUDA stream is destroyed
- PR #525 Patch Thrust to workaround `CUDA_CUB_RET_IF_FAIL` macro clearing CUDA errors


# RMM 0.14.0 (03 Jun 2020)

## New Features

- PR #317 Provide External Memory Management Plugin for Numba
- PR #362 Add spdlog as a dependency in the conda package
- PR #360 Support logging to stdout/stderr
- PR #341 Enable logging
- PR #343 Add in option to statically link against cudart
- PR #364 Added new uninitialized device vector type, `device_uvector`

## Improvements

- PR #369 Use CMake `FetchContent` to obtain `spdlog` instead of vendoring
- PR #366 Remove installation of extra test dependencies
- PR #354 Add CMake option for per-thread default stream
- PR #350 Add .clang-format file & format all files
- PR #358 Fix typo in `rmm_cupy_allocator` docstring
- PR #357 Add Docker 19 support to local gpuci build
- PR #365 Make .clang-format consistent with cuGRAPH and cuDF
- PR #371 Add docs build script to repository
- PR #363 Expose `memory_resources` in Python

## Bug Fixes

- PR #373 Fix build.sh
- PR #346 Add clearer exception message when RMM_LOG_FILE is unset
- PR #347 Mark rmmFinalizeWrapper nogil
- PR #348 Fix unintentional use of pool-managed resource.
- PR #367 Fix flake8 issues
- PR #368 Fix `clang-format` missing comma bug
- PR #370 Fix stream and mr use in `device_buffer` methods
- PR #379 Remove deprecated calls from synchronization.cpp
- PR #381 Remove test_benchmark.cpp from cmakelists
- PR #392 SPDLOG matches other header-only acquisition patterns


# RMM 0.13.0 (31 Mar 2020)

## New Features

- PR #253 Add `frombytes` to convert `bytes`-like to `DeviceBuffer`
- PR #252 Add `__sizeof__` method to `DeviceBuffer`
- PR #258 Define pickling behavior for `DeviceBuffer`
- PR #261 Add `__bytes__` method to `DeviceBuffer`
- PR #262 Moved device memory resource files to `mr/device` directory
- PR #266 Drop `rmm.auto_device`
- PR #268 Add Cython/Python `copy_to_host` and `to_device`
- PR #272 Add `host_memory_resource`.
- PR #273 Moved device memory resource tests to `device/` directory.
- PR #274 Add `copy_from_host` method to `DeviceBuffer`
- PR #275 Add `copy_from_device` method to `DeviceBuffer`
- PR #283 Add random allocation benchmark.
- PR #287 Enabled CUDA CXX11 for unit tests.
- PR #292 Revamped RMM exceptions.
- PR #297 Use spdlog to implement `logging_resource_adaptor`.
- PR #303 Added replay benchmark.
- PR #319 Add `thread_safe_resource_adaptor` class.
- PR #314 New suballocator memory_resources.
- PR #330 Fixed incorrect name of `stream_free_blocks_` debug symbol.
- PR #331 Move to C++14 and deprecate legacy APIs.

## Improvements

- PR #246 Type `DeviceBuffer` arguments to `__cinit__`
- PR #249 Use `DeviceBuffer` in `device_array`
- PR #255 Add standard header to all Cython files
- PR #256 Cast through `uintptr_t` to `cudaStream_t`
- PR #254 Use `const void*` in `DeviceBuffer.__cinit__`
- PR #257 Mark Cython-exposed C++ functions that raise
- PR #269 Doc sync behavior in `copy_ptr_to_host`
- PR #278 Allocate a `bytes` object to fill up with RMM log data
- PR #280 Drop allocation/deallocation of `offset`
- PR #282 `DeviceBuffer` use default constructor for size=0
- PR #296 Use CuPy's `UnownedMemory` for RMM-backed allocations
- PR #310 Improve `device_buffer` allocation logic.
- PR #309 Sync default stream in `DeviceBuffer` constructor
- PR #326 Sync only on copy construction
- PR #308 Fix typo in README
- PR #334 Replace `rmm_allocator` for Thrust allocations
- PR #345 Remove stream synchronization from `device_scalar` constructor and `set_value`

## Bug Fixes

- PR #298 Remove RMM_CUDA_TRY from cuda_event_timer destructor
- PR #299 Fix assert condition blocking debug builds
- PR #300 Fix host mr_tests compile error
- PR #312 Fix libcudf compilation errors due to explicit defaulted device_buffer constructor


# RMM 0.12.0 (04 Feb 2020)

## New Features

- PR #218 Add `_DevicePointer`
- PR #219 Add method to copy `device_buffer` back to host memory
- PR #222 Expose free and total memory in Python interface
- PR #235 Allow construction of `DeviceBuffer` with a `stream`

## Improvements

- PR #214 Add codeowners
- PR #226 Add some tests of the Python `DeviceBuffer`
- PR #233 Reuse the same `CUDA_HOME` logic from cuDF
- PR #234 Add missing `size_t` in `DeviceBuffer`
- PR #239 Cleanup `DeviceBuffer`'s `__cinit__`
- PR #242 Special case 0-size `DeviceBuffer` in `tobytes`
- PR #244 Explicitly force `DeviceBuffer.size` to an `int`
- PR #247 Simplify casting in `tobytes` and other cleanup

## Bug Fixes

- PR #215 Catch polymorphic exceptions by reference instead of by value
- PR #221 Fix segfault calling rmmGetInfo when uninitialized
- PR #225 Avoid invoking Python operations in c_free
- PR #230 Fix duplicate symbol issues with `copy_to_host`
- PR #232 Move `copy_to_host` doc back to header file


# RMM 0.11.0 (11 Dec 2019)

## New Features

- PR #106 Added multi-GPU initialization
- PR #167 Added value setter to `device_scalar`
- PR #163 Add Cython bindings to `device_buffer`
- PR #177 Add `__cuda_array_interface__` to `DeviceBuffer`
- PR #198 Add `rmm.rmm_cupy_allocator()`

## Improvements

- PR #161 Use `std::atexit` to finalize RMM after Python interpreter shutdown
- PR #165 Align memory resource allocation sizes to 8-byte
- PR #171 Change public API of RMM to only expose `reinitialize(...)`
- PR #175 Drop `cython` from run requirements
- PR #169 Explicit stream argument for device_buffer methods
- PR #186 Add nbytes and len to DeviceBuffer
- PR #188 Require kwargs in `DeviceBuffer`'s constructor
- PR #194 Drop unused imports from `device_buffer.pyx`
- PR #196 Remove unused CUDA conda labels
- PR #200 Simplify DeviceBuffer methods

## Bug Fixes

- PR #174 Make `device_buffer` default ctor explicit to work around type_dispatcher issue in libcudf.
- PR #170 Always build librmm and rmm, but conditionally upload based on CUDA / Python version
- PR #182 Prefix `DeviceBuffer`'s C functions
- PR #189 Drop `__reduce__` from `DeviceBuffer`
- PR #193 Remove thrown exception from `rmm_allocator::deallocate`
- PR #224 Slice the CSV log before converting to bytes


# RMM 0.10.0 (16 Oct 2019)

## New Features

- PR #99 Added `device_buffer` class
- PR #133 Added `device_scalar` class

## Improvements

- PR #123 Remove driver install from ci scripts
- PR #131 Use YYMMDD tag in nightly build
- PR #137 Replace CFFI python bindings with Cython
- PR #127 Use Memory Resource classes for allocations

## Bug Fixes

- PR #107 Fix local build generated file ownerships
- PR #110 Fix Skip Test Functionality
- PR #125 Fixed order of private variables in LogIt
- PR #139 Expose `_make_finalizer` python API needed by cuDF
- PR #142 Fix ignored exceptions in Cython
- PR #146 Fix rmmFinalize() not freeing memory pools
- PR #149 Force finalization of RMM objects before RMM is finalized (Python)
- PR #154 Set ptr to 0 on rmm::alloc error
- PR #157 Check if initialized before freeing for Numba finalizer and use `weakref` instead of `atexit`


# RMM 0.9.0 (21 Aug 2019)

## New Features

- PR #96 Added `device_memory_resource` for beginning of overhaul of RMM design
- PR #103 Add and use unified build script

## Improvements

- PR #111 Streamline CUDA_REL environment variable
- PR #113 Handle ucp.BufferRegion objects in auto_device

## Bug Fixes

   ...


# RMM 0.8.0 (27 June 2019)

## New Features

- PR #95 Add skip test functionality to build.sh

## Improvements

   ...

## Bug Fixes

- PR #92 Update docs version


# RMM 0.7.0 (10 May 2019)

## New Features

- PR #67 Add random_allocate microbenchmark in tests/performance
- PR #70 Create conda environments and conda recipes
- PR #77 Add local build script to mimic gpuCI
- PR #80 Add build script for docs

## Improvements

- PR #76 Add cudatoolkit conda dependency
- PR #84 Use latest release version in update-version CI script
- PR #90 Avoid using c++14 auto return type for thrust_rmm_allocator.h

## Bug Fixes

- PR #68 Fix signed/unsigned mismatch in random_allocate benchmark
- PR #74 Fix rmm conda recipe librmm version pinning
- PR #72 Remove unnecessary _BSD_SOURCE define in random_allocate.cpp


# RMM 0.6.0 (18 Mar 2019)

## New Features

- PR #43 Add gpuCI build & test scripts
- PR #44 Added API to query whether RMM is initialized and with what options.
- PR #60 Default to CXX11_ABI=ON

## Improvements

## Bug Fixes

- PR #58 Eliminate unreliable check for change in available memory in test
- PR #49 Fix pep8 style errors detected by flake8


# RMM 0.5.0 (28 Jan 2019)

## New Features

- PR #2 Added CUDA Managed Memory allocation mode

## Improvements

- PR #12 Enable building RMM as a submodule
- PR #13 CMake: Added CXX11ABI option and removed Travis references
- PR #16 CMake: Added PARALLEL_LEVEL environment variable handling for GTest build parallelism (matches cuDF)
- PR #17 Update README with v0.5 changes including Managed Memory support

## Bug Fixes

- PR #10 Change cnmem submodule URL to use https
- PR #15 Temporarily disable hanging AllocateTB test for managed memory
- PR #28 Fix invalid reference to local stack variable in `rmm::exec_policy`


# RMM 0.4.0 (20 Dec 2018)

## New Features

- PR #1 Spun off RMM from cuDF into its own repository.

## Improvements

- CUDF PR #472 RMM: Created centralized rmm::device_vector alias and rmm::exec_policy
- CUDF PR #465 Added templated C++ API for RMM to avoid explicit cast to `void**`

## Bug Fixes


RMM was initially implemented as part of cuDF, so we include the relevant changelog history below.

# cuDF 0.3.0 (23 Nov 2018)

## New Features

- PR #336 CSV Reader string support

## Improvements

- CUDF PR #333 Add Rapids Memory Manager documentation
- CUDF PR #321 Rapids Memory Manager adds file/line location logging and convenience macros

## Bug Fixes


# cuDF 0.2.0 and cuDF 0.1.0

These were initial releases of cuDF based on previously separate pyGDF and libGDF libraries. RMM was initially implemented as part of libGDF.<|MERGE_RESOLUTION|>--- conflicted
+++ resolved
@@ -18,11 +18,8 @@
 - PR #550 Remove CXX11 ABI handling from CMake
 - PR #553 CMake cleanup
 - PR #556 By default, don't create a debug log file unless there are warnings/errors
-<<<<<<< HEAD
 - PR #561 Remove CNMeM and make RMM header-only
-=======
 - PR #565 CMake: Simplify gtest/gbench handling
->>>>>>> 571d7711
 
 ## Bug Fixes
 
