--- conflicted
+++ resolved
@@ -2,15 +2,10 @@
 
 ## New Features
 
-<<<<<<< HEAD
 - PR #529 Add debug logging and fix multithreaded replay benchmark
-- PR #543 Add an arena-based memory resource for PTDS
- 
-=======
- - PR #529 Add debug logging and fix multithreaded replay benchmark
- - PR #560 Remove deprecated `get/set_default_resource` APIs
-
->>>>>>> f4de0298
+- PR #560 Remove deprecated `get/set_default_resource` APIs
+- PR #543 Add an arena-based memory resource
+
 ## Improvements
 
 - PR #474 Use CMake find_package(CUDAToolkit)
