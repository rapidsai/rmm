# RMM 0.18.0 (Date TBD)

## New Features

- PR #636 Add a `Stream` class to manage CUDA streams in Python

## Improvements

- PR #647 Simplify `rmm::exec_policy` and refactor Thrust support

## Bug Fixes


# RMM 0.17.0 (Date TBD)

## New Features

- PR #609 Adds `polymorphic_allocator` and `stream_allocator_adaptor`
- PR #596 Add `tracking_memory_resource_adaptor` to help catch memory leaks
- PR #608 Add stream wrapper type
- PR #632 Add RMM Python docs

## Improvements

- PR #604 CMake target cleanup, formatting, linting
- PR #599 Make the arena memory resource work better with the producer/consumer mode
- PR #612 Drop old Python `device_array*` API
- PR #603 Always test both legacy and per-thread default stream
- PR #611 Add a note to the contribution guide about requiring 2 C++ reviewers
- PR #615 Improve gpuCI Scripts
- PR #627 Cleanup gpuCI Scripts
- PR #635 Add Python docs build to gpuCI

## Bug Fixes

- PR #592 Add `auto_flush` to `make_logging_adaptor`
- PR #602 Fix `device_scalar` and its tests so that they use the correct CUDA stream
- PR #621 Make `rmm::cuda_stream_default` a `constexpr`
- PR #625 Use `librmm` conda artifact when building `rmm` conda package
- PR #631 Force local conda artifact install
- PR #634 Fix conda uploads
- PR #639 Fix release script version updater based on CMake reformatting
- PR #641 Fix adding "LANGUAGES" after version number in CMake in release script


# RMM 0.16.0 (21 Oct 2020)

## New Features

- PR #529 Add debug logging and fix multithreaded replay benchmark
- PR #560 Remove deprecated `get/set_default_resource` APIs
- PR #543 Add an arena-based memory resource
- PR #580 Install CMake config with RMM
- PR #591 Allow the replay bench to simulate different GPU memory sizes
- PR #594 Adding limiting memory resource adaptor

## Improvements

- PR #474 Use CMake find_package(CUDAToolkit)
- PR #477 Just use `None` for `strides` in `DeviceBuffer`
- PR #528 Add maximum_pool_size parameter to reinitialize API
- PR #532 Merge free lists in pool_memory_resource to defragment before growing from upstream
- PR #537 Add CMake option to disable deprecation warnings
- PR #541 Refine CMakeLists.txt to make it easy to import by external projects
- PR #538 Upgrade CUB and Thrust to the latest commits
- PR #542 Pin conda spdlog versions to 1.7.0
- PR #550 Remove CXX11 ABI handling from CMake
- PR #578 Switch thrust to use the NVIDIA/thrust repo
- PR #553 CMake cleanup
- PR #556 By default, don't create a debug log file unless there are warnings/errors
- PR #561 Remove CNMeM and make RMM header-only
- PR #565 CMake: Simplify gtest/gbench handling
- PR #566 CMake: use CPM for thirdparty dependencies
- PR #568 Upgrade googletest to v1.10.0
- PR #572 CMake: prefer locally installed thirdparty packages
<<<<<<< HEAD
- PR #571 `pool_memory_resource` can return free blocks to upstream resource
=======
- PR #579 CMake: handle thrust via target
- PR #581 Improve logging documentation
- PR #585 Update ci/local/README.md
- PR #587 Replaced `move` with `std::move`
- PR #588 Use installed C++ RMM in python build
- PR #601 Make maximum pool size truly optional (grow until failure)
>>>>>>> ce995881

## Bug Fixes

- PR #545 Fix build to support using `clang` as the host compiler
- PR #534 Fix `pool_memory_resource` failure when init and max pool sizes are equal
- PR #546 Remove CUDA driver linking and correct NVTX macro.
- PR #569 Correct `device_scalar::set_value` to pass host value by reference to avoid copying from invalid value
- PR #559 Fix `align_down` to only change unaligned values.
- PR #577 Fix CMake `LOGGING_LEVEL` issue which caused verbose logging / performance regression.
- PR #582 Fix handling of per-thread default stream when not compiled for PTDS
- PR #590 Add missing `CODE_OF_CONDUCT.md`
- PR #595 Fix pool_mr example in README.md


# RMM 0.15.0 (26 Aug 2020)

## New Features

- PR #375 Support out-of-band buffers in Python pickling
- PR #391 Add `get_default_resource_type`
- PR #396 Remove deprecated RMM APIs
- PR #425 Add CUDA per-thread default stream support and thread safety to `pool_memory_resource`
- PR #436 Always build and test with per-thread default stream enabled in the GPU CI build
- PR #444 Add `owning_wrapper` to simplify lifetime management of resources and their upstreams
- PR #449 Stream-ordered suballocator base class and per-thread default stream support 
          and thread safety for `fixed_size_memory_resource`
- PR #450 Add support for new build process (Project Flash)
- PR #457 New `binning_memory_resource` (replaces `hybrid_memory_resource` and 
          `fixed_multisize_memory_resource`).
- PR #458 Add `get/set_per_device_resource` to better support multi-GPU per process applications
- PR #466 Deprecate CNMeM.
- PR #489 Move `cudf._cuda` into `rmm._cuda`
- PR #504 Generate `gpu.pxd` based on cuda version as a preprocessor step
- PR #506 Upload rmm package per version python-cuda combo

## Improvements

- PR #428 Add the option to automatically flush memory allocate/free logs
- PR #378 Use CMake `FetchContent` to obtain latest release of `cub` and `thrust`
- PR #377 A better way to fetch `spdlog`
- PR #372 Use CMake `FetchContent` to obtain `cnmem` instead of git submodule
- PR #382 Rely on NumPy arrays for out-of-band pickling
- PR #386 Add short commit to conda package name
- PR #401 Update `get_ipc_handle()` to use cuda driver API
- PR #404 Make all memory resources thread safe in Python
- PR #402 Install dependencies via rapids-build-env
- PR #405 Move doc customization scripts to Jenkins
- PR #427 Add DeviceBuffer.release() cdef method
- PR #414 Add element-wise access for device_uvector
- PR #421 Capture thread id in logging and improve logger testing
- PR #426 Added multi-threaded support to replay benchmark
- PR #429 Fix debug build and add new CUDA assert utility
- PR #435 Update conda upload versions for new supported CUDA/Python
- PR #437 Test with `pickle5` (for older Python versions)
- PR #443 Remove thread safe adaptor from PoolMemoryResource
- PR #445 Make all resource operators/ctors explicit
- PR #447 Update Python README with info about DeviceBuffer/MemoryResource and external libraries
- PR #456 Minor cleanup: always use rmm/-prefixed includes
- PR #461 cmake improvements to be more target-based
- PR #468 update past release dates in changelog
- PR #486 Document relationship between active CUDA devices and resources
- PR #493 Rely on C++ lazy Memory Resource initialization behavior instead of initializing in Python

## Bug Fixes

- PR #433 Fix python imports
- PR #400 Fix segfault in RANDOM_ALLOCATIONS_BENCH
- PR #383 Explicitly require NumPy
- PR #398 Fix missing head flag in merge_blocks (pool_memory_resource) and improve block class
- PR #403 Mark Cython `memory_resource_wrappers` `extern` as `nogil`
- PR #406 Sets Google Benchmark to a fixed version, v1.5.1.
- PR #434 Fix issue with incorrect docker image being used in local build script
- PR #463 Revert cmake change for cnmem header not being added to source directory
- PR #464 More completely revert cnmem.h cmake changes
- PR #473 Fix initialization logic in pool_memory_resource
- PR #479 Fix usage of block printing in pool_memory_resource
- PR #490 Allow importing RMM without initializing CUDA driver
- PR #484 Fix device_uvector copy constructor compilation error and add test
- PR #498 Max pool growth less greedy
- PR #500 Use tempfile rather than hardcoded path in `test_rmm_csv_log`
- PR #511 Specify `--basetemp` for `py.test` run
- PR #509 Fix missing : before __LINE__ in throw string of RMM_CUDA_TRY
- PR #510 Fix segfault in pool_memory_resource when a CUDA stream is destroyed
- PR #525 Patch Thrust to workaround `CUDA_CUB_RET_IF_FAIL` macro clearing CUDA errors


# RMM 0.14.0 (03 Jun 2020)

## New Features

- PR #317 Provide External Memory Management Plugin for Numba
- PR #362 Add spdlog as a dependency in the conda package
- PR #360 Support logging to stdout/stderr
- PR #341 Enable logging
- PR #343 Add in option to statically link against cudart
- PR #364 Added new uninitialized device vector type, `device_uvector`

## Improvements

- PR #369 Use CMake `FetchContent` to obtain `spdlog` instead of vendoring
- PR #366 Remove installation of extra test dependencies
- PR #354 Add CMake option for per-thread default stream
- PR #350 Add .clang-format file & format all files
- PR #358 Fix typo in `rmm_cupy_allocator` docstring
- PR #357 Add Docker 19 support to local gpuci build
- PR #365 Make .clang-format consistent with cuGRAPH and cuDF
- PR #371 Add docs build script to repository
- PR #363 Expose `memory_resources` in Python

## Bug Fixes

- PR #373 Fix build.sh
- PR #346 Add clearer exception message when RMM_LOG_FILE is unset
- PR #347 Mark rmmFinalizeWrapper nogil
- PR #348 Fix unintentional use of pool-managed resource.
- PR #367 Fix flake8 issues
- PR #368 Fix `clang-format` missing comma bug
- PR #370 Fix stream and mr use in `device_buffer` methods
- PR #379 Remove deprecated calls from synchronization.cpp
- PR #381 Remove test_benchmark.cpp from cmakelists
- PR #392 SPDLOG matches other header-only acquisition patterns


# RMM 0.13.0 (31 Mar 2020)

## New Features

- PR #253 Add `frombytes` to convert `bytes`-like to `DeviceBuffer`
- PR #252 Add `__sizeof__` method to `DeviceBuffer`
- PR #258 Define pickling behavior for `DeviceBuffer`
- PR #261 Add `__bytes__` method to `DeviceBuffer`
- PR #262 Moved device memory resource files to `mr/device` directory
- PR #266 Drop `rmm.auto_device`
- PR #268 Add Cython/Python `copy_to_host` and `to_device`
- PR #272 Add `host_memory_resource`.
- PR #273 Moved device memory resource tests to `device/` directory.
- PR #274 Add `copy_from_host` method to `DeviceBuffer`
- PR #275 Add `copy_from_device` method to `DeviceBuffer`
- PR #283 Add random allocation benchmark.
- PR #287 Enabled CUDA CXX11 for unit tests.
- PR #292 Revamped RMM exceptions.
- PR #297 Use spdlog to implement `logging_resource_adaptor`.
- PR #303 Added replay benchmark.
- PR #319 Add `thread_safe_resource_adaptor` class.
- PR #314 New suballocator memory_resources.
- PR #330 Fixed incorrect name of `stream_free_blocks_` debug symbol.
- PR #331 Move to C++14 and deprecate legacy APIs.

## Improvements

- PR #246 Type `DeviceBuffer` arguments to `__cinit__`
- PR #249 Use `DeviceBuffer` in `device_array`
- PR #255 Add standard header to all Cython files
- PR #256 Cast through `uintptr_t` to `cudaStream_t`
- PR #254 Use `const void*` in `DeviceBuffer.__cinit__`
- PR #257 Mark Cython-exposed C++ functions that raise
- PR #269 Doc sync behavior in `copy_ptr_to_host`
- PR #278 Allocate a `bytes` object to fill up with RMM log data
- PR #280 Drop allocation/deallocation of `offset`
- PR #282 `DeviceBuffer` use default constructor for size=0
- PR #296 Use CuPy's `UnownedMemory` for RMM-backed allocations
- PR #310 Improve `device_buffer` allocation logic.
- PR #309 Sync default stream in `DeviceBuffer` constructor
- PR #326 Sync only on copy construction
- PR #308 Fix typo in README
- PR #334 Replace `rmm_allocator` for Thrust allocations
- PR #345 Remove stream synchronization from `device_scalar` constructor and `set_value`

## Bug Fixes

- PR #298 Remove RMM_CUDA_TRY from cuda_event_timer destructor
- PR #299 Fix assert condition blocking debug builds
- PR #300 Fix host mr_tests compile error
- PR #312 Fix libcudf compilation errors due to explicit defaulted device_buffer constructor


# RMM 0.12.0 (04 Feb 2020)

## New Features

- PR #218 Add `_DevicePointer`
- PR #219 Add method to copy `device_buffer` back to host memory
- PR #222 Expose free and total memory in Python interface
- PR #235 Allow construction of `DeviceBuffer` with a `stream`

## Improvements

- PR #214 Add codeowners
- PR #226 Add some tests of the Python `DeviceBuffer`
- PR #233 Reuse the same `CUDA_HOME` logic from cuDF
- PR #234 Add missing `size_t` in `DeviceBuffer`
- PR #239 Cleanup `DeviceBuffer`'s `__cinit__`
- PR #242 Special case 0-size `DeviceBuffer` in `tobytes`
- PR #244 Explicitly force `DeviceBuffer.size` to an `int`
- PR #247 Simplify casting in `tobytes` and other cleanup

## Bug Fixes

- PR #215 Catch polymorphic exceptions by reference instead of by value
- PR #221 Fix segfault calling rmmGetInfo when uninitialized
- PR #225 Avoid invoking Python operations in c_free
- PR #230 Fix duplicate symbol issues with `copy_to_host`
- PR #232 Move `copy_to_host` doc back to header file


# RMM 0.11.0 (11 Dec 2019)

## New Features

- PR #106 Added multi-GPU initialization
- PR #167 Added value setter to `device_scalar`
- PR #163 Add Cython bindings to `device_buffer`
- PR #177 Add `__cuda_array_interface__` to `DeviceBuffer`
- PR #198 Add `rmm.rmm_cupy_allocator()`

## Improvements

- PR #161 Use `std::atexit` to finalize RMM after Python interpreter shutdown
- PR #165 Align memory resource allocation sizes to 8-byte
- PR #171 Change public API of RMM to only expose `reinitialize(...)`
- PR #175 Drop `cython` from run requirements
- PR #169 Explicit stream argument for device_buffer methods
- PR #186 Add nbytes and len to DeviceBuffer
- PR #188 Require kwargs in `DeviceBuffer`'s constructor
- PR #194 Drop unused imports from `device_buffer.pyx`
- PR #196 Remove unused CUDA conda labels
- PR #200 Simplify DeviceBuffer methods

## Bug Fixes

- PR #174 Make `device_buffer` default ctor explicit to work around type_dispatcher issue in libcudf.
- PR #170 Always build librmm and rmm, but conditionally upload based on CUDA / Python version
- PR #182 Prefix `DeviceBuffer`'s C functions
- PR #189 Drop `__reduce__` from `DeviceBuffer`
- PR #193 Remove thrown exception from `rmm_allocator::deallocate`
- PR #224 Slice the CSV log before converting to bytes


# RMM 0.10.0 (16 Oct 2019)

## New Features

- PR #99 Added `device_buffer` class
- PR #133 Added `device_scalar` class

## Improvements

- PR #123 Remove driver install from ci scripts
- PR #131 Use YYMMDD tag in nightly build
- PR #137 Replace CFFI python bindings with Cython
- PR #127 Use Memory Resource classes for allocations

## Bug Fixes

- PR #107 Fix local build generated file ownerships
- PR #110 Fix Skip Test Functionality
- PR #125 Fixed order of private variables in LogIt
- PR #139 Expose `_make_finalizer` python API needed by cuDF
- PR #142 Fix ignored exceptions in Cython
- PR #146 Fix rmmFinalize() not freeing memory pools
- PR #149 Force finalization of RMM objects before RMM is finalized (Python)
- PR #154 Set ptr to 0 on rmm::alloc error
- PR #157 Check if initialized before freeing for Numba finalizer and use `weakref` instead of `atexit`


# RMM 0.9.0 (21 Aug 2019)

## New Features

- PR #96 Added `device_memory_resource` for beginning of overhaul of RMM design
- PR #103 Add and use unified build script

## Improvements

- PR #111 Streamline CUDA_REL environment variable
- PR #113 Handle ucp.BufferRegion objects in auto_device

## Bug Fixes

   ...


# RMM 0.8.0 (27 June 2019)

## New Features

- PR #95 Add skip test functionality to build.sh

## Improvements

   ...

## Bug Fixes

- PR #92 Update docs version


# RMM 0.7.0 (10 May 2019)

## New Features

- PR #67 Add random_allocate microbenchmark in tests/performance
- PR #70 Create conda environments and conda recipes
- PR #77 Add local build script to mimic gpuCI
- PR #80 Add build script for docs

## Improvements

- PR #76 Add cudatoolkit conda dependency
- PR #84 Use latest release version in update-version CI script
- PR #90 Avoid using c++14 auto return type for thrust_rmm_allocator.h

## Bug Fixes

- PR #68 Fix signed/unsigned mismatch in random_allocate benchmark
- PR #74 Fix rmm conda recipe librmm version pinning
- PR #72 Remove unnecessary _BSD_SOURCE define in random_allocate.cpp


# RMM 0.6.0 (18 Mar 2019)

## New Features

- PR #43 Add gpuCI build & test scripts
- PR #44 Added API to query whether RMM is initialized and with what options.
- PR #60 Default to CXX11_ABI=ON

## Improvements

## Bug Fixes

- PR #58 Eliminate unreliable check for change in available memory in test
- PR #49 Fix pep8 style errors detected by flake8


# RMM 0.5.0 (28 Jan 2019)

## New Features

- PR #2 Added CUDA Managed Memory allocation mode

## Improvements

- PR #12 Enable building RMM as a submodule
- PR #13 CMake: Added CXX11ABI option and removed Travis references
- PR #16 CMake: Added PARALLEL_LEVEL environment variable handling for GTest build parallelism (matches cuDF)
- PR #17 Update README with v0.5 changes including Managed Memory support

## Bug Fixes

- PR #10 Change cnmem submodule URL to use https
- PR #15 Temporarily disable hanging AllocateTB test for managed memory
- PR #28 Fix invalid reference to local stack variable in `rmm::exec_policy`


# RMM 0.4.0 (20 Dec 2018)

## New Features

- PR #1 Spun off RMM from cuDF into its own repository.

## Improvements

- CUDF PR #472 RMM: Created centralized rmm::device_vector alias and rmm::exec_policy
- CUDF PR #465 Added templated C++ API for RMM to avoid explicit cast to `void**`

## Bug Fixes


RMM was initially implemented as part of cuDF, so we include the relevant changelog history below.

# cuDF 0.3.0 (23 Nov 2018)

## New Features

- PR #336 CSV Reader string support

## Improvements

- CUDF PR #333 Add Rapids Memory Manager documentation
- CUDF PR #321 Rapids Memory Manager adds file/line location logging and convenience macros

## Bug Fixes


# cuDF 0.2.0 and cuDF 0.1.0

These were initial releases of cuDF based on previously separate pyGDF and libGDF libraries. RMM was initially implemented as part of libGDF.<|MERGE_RESOLUTION|>--- conflicted
+++ resolved
@@ -73,16 +73,12 @@
 - PR #566 CMake: use CPM for thirdparty dependencies
 - PR #568 Upgrade googletest to v1.10.0
 - PR #572 CMake: prefer locally installed thirdparty packages
-<<<<<<< HEAD
-- PR #571 `pool_memory_resource` can return free blocks to upstream resource
-=======
 - PR #579 CMake: handle thrust via target
 - PR #581 Improve logging documentation
 - PR #585 Update ci/local/README.md
 - PR #587 Replaced `move` with `std::move`
 - PR #588 Use installed C++ RMM in python build
 - PR #601 Make maximum pool size truly optional (grow until failure)
->>>>>>> ce995881
 
 ## Bug Fixes
 
