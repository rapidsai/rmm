# Copyright (c) 2022-2024, NVIDIA CORPORATION.
ci:
  autofix_commit_msg: "[pre-commit.ci] auto code formatting"
  autofix_prs: false
  autoupdate_branch: ""
  autoupdate_commit_msg: "[pre-commit.ci] pre-commit autoupdate"
  autoupdate_schedule: quarterly
  skip: ["verify-alpha-spec"]
  submodules: false

repos:
  - repo: https://github.com/pre-commit/pre-commit-hooks
    rev: v5.0.0
    hooks:
      - id: trailing-whitespace
      - id: end-of-file-fixer
  - repo: https://github.com/astral-sh/ruff-pre-commit
    rev: v0.12.2
    hooks:
      - id: ruff
        args: ["--fix"]
      - id: ruff-format
  - repo: https://github.com/MarcoGorelli/cython-lint
    rev: v0.16.7
    hooks:
      - id: cython-lint
  - repo: https://github.com/pre-commit/mirrors-clang-format
    rev: v20.1.4
    hooks:
      - id: clang-format
        types_or: [c, c++, cuda]
        args: ["-fallback-style=none", "-style=file", "-i"]
        exclude: |
          (?x)^(
            ^cpp/benchmarks/utilities/cxxopts.hpp
          )
  - repo: https://github.com/sirosen/texthooks
    rev: 0.6.8
    hooks:
      - id: fix-smartquotes
        exclude: |
          (?x)^(
            ^cpp/benchmarks/utilities/cxxopts.hpp
          )
  - repo: https://github.com/codespell-project/codespell
    rev: v2.4.1
    hooks:
      - id: codespell
        additional_dependencies: [tomli]
        args: ["--toml", "pyproject.toml"]
        exclude: |
          (?x)^(
            ^pyproject.toml|
            ^cpp/benchmarks/utilities/cxxopts.hpp
          )
  - repo: local
    hooks:
      - id: cmake-format
        name: cmake-format
        entry: ./cpp/scripts/run-cmake-format.sh cmake-format
        language: python
        types: [cmake]
        # Note that pre-commit autoupdate does not update the versions
        # of dependencies, so we'll have to update this manually.
        additional_dependencies:
        - cmakelang==0.6.13
      - id: cmake-lint
        name: cmake-lint
        entry: ./cpp/scripts/run-cmake-format.sh cmake-lint
        language: python
        types: [cmake]
        # Note that pre-commit autoupdate does not update the versions
        # of dependencies, so we'll have to update this manually.
        additional_dependencies:
        - cmakelang==0.6.13
      - id: doxygen-check
        name: doxygen-check
        entry: ./cpp/scripts/doxygen.sh
        types_or: [file]
        language: system
        pass_filenames: false
        verbose: true
  - repo: https://github.com/rapidsai/pre-commit-hooks
    rev: v0.7.0
    hooks:
<<<<<<< HEAD
    - id: verify-copyright
    - id: verify-alpha-spec
      args: ["--fix", "--mode=release"]
=======
      - id: verify-copyright
        args: [--fix, --main-branch=main]
        exclude: |
          (?x)^(
            ^cpp/benchmarks/utilities/cxxopts.hpp
          )
      - id: verify-alpha-spec
>>>>>>> 29dd3230
  - repo: https://github.com/rapidsai/dependency-file-generator
    rev: v1.19.1
    hooks:
      - id: rapids-dependency-file-generator
        args: ["--clean"]
  - repo: https://github.com/shellcheck-py/shellcheck-py
    rev: v0.10.0.1
    hooks:
      - id: shellcheck

default_language_version:
  python: python3<|MERGE_RESOLUTION|>--- conflicted
+++ resolved
@@ -83,19 +83,13 @@
   - repo: https://github.com/rapidsai/pre-commit-hooks
     rev: v0.7.0
     hooks:
-<<<<<<< HEAD
-    - id: verify-copyright
-    - id: verify-alpha-spec
-      args: ["--fix", "--mode=release"]
-=======
       - id: verify-copyright
-        args: [--fix, --main-branch=main]
         exclude: |
           (?x)^(
             ^cpp/benchmarks/utilities/cxxopts.hpp
           )
       - id: verify-alpha-spec
->>>>>>> 29dd3230
+        args: ["--fix", "--mode=release"]
   - repo: https://github.com/rapidsai/dependency-file-generator
     rev: v1.19.1
     hooks:
