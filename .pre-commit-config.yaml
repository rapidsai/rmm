# Copyright (c) 2022-2024, NVIDIA CORPORATION.
ci:
  autofix_commit_msg: "[pre-commit.ci] auto code formatting"
  autofix_prs: false
  autoupdate_branch: ""
  autoupdate_commit_msg: "[pre-commit.ci] pre-commit autoupdate"
  autoupdate_schedule: quarterly
  skip: ["verify-alpha-spec"]
  submodules: false

repos:
<<<<<<< HEAD
    - repo: https://github.com/pre-commit/pre-commit-hooks
      rev: v4.3.0
      hooks:
          - id: trailing-whitespace
          - id: end-of-file-fixer
    - repo: https://github.com/PyCQA/isort
      rev: 5.12.0
      hooks:
          - id: isort
            args: ["--settings-path=python/rmm/pyproject.toml"]
            files: python/.*
            types_or: [python, cython, pyi]
    - repo: https://github.com/ambv/black
      rev: 22.3.0
      hooks:
          - id: black
            args: ["--config=python/rmm/pyproject.toml"]
    - repo: https://github.com/MarcoGorelli/cython-lint
      rev: v0.15.0
      hooks:
          - id: cython-lint
    - repo: https://github.com/pre-commit/mirrors-clang-format
      rev: v16.0.6
      hooks:
            - id: clang-format
              types_or: [c, c++, cuda]
              args: ["-fallback-style=none", "-style=file", "-i"]
    - repo: https://github.com/sirosen/texthooks
      rev: 0.4.0
      hooks:
            - id: fix-smartquotes
              exclude: |
                (?x)^(
                  ^benchmarks/utilities/cxxopts.hpp
                )
    - repo: https://github.com/codespell-project/codespell
      rev: v2.2.4
      hooks:
            - id: codespell
              exclude: |
                (?x)^(
                  pyproject.toml|
                  benchmarks/utilities/cxxopts.hpp
                )
    - repo: local
      hooks:
            - id: cmake-format
              name: cmake-format
              entry: ./scripts/run-cmake-format.sh cmake-format
              language: python
              types: [cmake]
              # Note that pre-commit autoupdate does not update the versions
              # of dependencies, so we'll have to update this manually.
              additional_dependencies:
                - cmakelang==0.6.13
            - id: cmake-lint
              name: cmake-lint
              entry: ./scripts/run-cmake-format.sh cmake-lint
              language: python
              types: [cmake]
              # Note that pre-commit autoupdate does not update the versions
              # of dependencies, so we'll have to update this manually.
              additional_dependencies:
                - cmakelang==0.6.13
            - id: doxygen-check
              name: doxygen-check
              entry: ./scripts/doxygen.sh
              types_or: [file]
              language: system
              pass_filenames: false
              verbose: true
    - repo: https://github.com/astral-sh/ruff-pre-commit
      rev: v0.0.278
      hooks:
        - id: ruff
          files: python/.*$
    - repo: https://github.com/rapidsai/pre-commit-hooks
      rev: v0.4.0
      hooks:
        - id: verify-copyright
        - id: verify-alpha-spec
          args: ["--fix", "--mode=release"]
    - repo: https://github.com/rapidsai/dependency-file-generator
      rev: v1.16.0
      hooks:
          - id: rapids-dependency-file-generator
            args: ["--clean"]
=======
  - repo: https://github.com/pre-commit/pre-commit-hooks
    rev: v5.0.0
    hooks:
      - id: trailing-whitespace
      - id: end-of-file-fixer
  - repo: https://github.com/astral-sh/ruff-pre-commit
    rev: v0.8.6
    hooks:
      - id: ruff
        args: ["--fix"]
      - id: ruff-format
  - repo: https://github.com/MarcoGorelli/cython-lint
    rev: v0.16.6
    hooks:
      - id: cython-lint
  - repo: https://github.com/pre-commit/mirrors-clang-format
    rev: v16.0.6
    hooks:
      - id: clang-format
        types_or: [c, c++, cuda]
        args: ["-fallback-style=none", "-style=file", "-i"]
  - repo: https://github.com/sirosen/texthooks
    rev: 0.6.8
    hooks:
      - id: fix-smartquotes
        exclude: |
          (?x)^(
            ^benchmarks/utilities/cxxopts.hpp
          )
  - repo: https://github.com/codespell-project/codespell
    rev: v2.3.0
    hooks:
      - id: codespell
        additional_dependencies: [tomli]
        args: ["--toml", "pyproject.toml"]
        exclude: |
          (?x)^(
            pyproject.toml|
            benchmarks/utilities/cxxopts.hpp
          )
  - repo: local
    hooks:
      - id: cmake-format
        name: cmake-format
        entry: ./scripts/run-cmake-format.sh cmake-format
        language: python
        types: [cmake]
        # Note that pre-commit autoupdate does not update the versions
        # of dependencies, so we'll have to update this manually.
        additional_dependencies:
        - cmakelang==0.6.13
      - id: cmake-lint
        name: cmake-lint
        entry: ./scripts/run-cmake-format.sh cmake-lint
        language: python
        types: [cmake]
        # Note that pre-commit autoupdate does not update the versions
        # of dependencies, so we'll have to update this manually.
        additional_dependencies:
        - cmakelang==0.6.13
      - id: doxygen-check
        name: doxygen-check
        entry: ./scripts/doxygen.sh
        types_or: [file]
        language: system
        pass_filenames: false
        verbose: true
  - repo: https://github.com/rapidsai/pre-commit-hooks
    rev: v0.4.0
    hooks:
    - id: verify-copyright
    - id: verify-alpha-spec
  - repo: https://github.com/rapidsai/dependency-file-generator
    rev: v1.17.0
    hooks:
      - id: rapids-dependency-file-generator
        args: ["--clean"]
  - repo: https://github.com/shellcheck-py/shellcheck-py
    rev: v0.10.0.1
    hooks:
      - id: shellcheck
        args: ["--severity=warning"]
        files: ^ci/
>>>>>>> 17ba5ed8

default_language_version:
  python: python3<|MERGE_RESOLUTION|>--- conflicted
+++ resolved
@@ -9,95 +9,6 @@
   submodules: false
 
 repos:
-<<<<<<< HEAD
-    - repo: https://github.com/pre-commit/pre-commit-hooks
-      rev: v4.3.0
-      hooks:
-          - id: trailing-whitespace
-          - id: end-of-file-fixer
-    - repo: https://github.com/PyCQA/isort
-      rev: 5.12.0
-      hooks:
-          - id: isort
-            args: ["--settings-path=python/rmm/pyproject.toml"]
-            files: python/.*
-            types_or: [python, cython, pyi]
-    - repo: https://github.com/ambv/black
-      rev: 22.3.0
-      hooks:
-          - id: black
-            args: ["--config=python/rmm/pyproject.toml"]
-    - repo: https://github.com/MarcoGorelli/cython-lint
-      rev: v0.15.0
-      hooks:
-          - id: cython-lint
-    - repo: https://github.com/pre-commit/mirrors-clang-format
-      rev: v16.0.6
-      hooks:
-            - id: clang-format
-              types_or: [c, c++, cuda]
-              args: ["-fallback-style=none", "-style=file", "-i"]
-    - repo: https://github.com/sirosen/texthooks
-      rev: 0.4.0
-      hooks:
-            - id: fix-smartquotes
-              exclude: |
-                (?x)^(
-                  ^benchmarks/utilities/cxxopts.hpp
-                )
-    - repo: https://github.com/codespell-project/codespell
-      rev: v2.2.4
-      hooks:
-            - id: codespell
-              exclude: |
-                (?x)^(
-                  pyproject.toml|
-                  benchmarks/utilities/cxxopts.hpp
-                )
-    - repo: local
-      hooks:
-            - id: cmake-format
-              name: cmake-format
-              entry: ./scripts/run-cmake-format.sh cmake-format
-              language: python
-              types: [cmake]
-              # Note that pre-commit autoupdate does not update the versions
-              # of dependencies, so we'll have to update this manually.
-              additional_dependencies:
-                - cmakelang==0.6.13
-            - id: cmake-lint
-              name: cmake-lint
-              entry: ./scripts/run-cmake-format.sh cmake-lint
-              language: python
-              types: [cmake]
-              # Note that pre-commit autoupdate does not update the versions
-              # of dependencies, so we'll have to update this manually.
-              additional_dependencies:
-                - cmakelang==0.6.13
-            - id: doxygen-check
-              name: doxygen-check
-              entry: ./scripts/doxygen.sh
-              types_or: [file]
-              language: system
-              pass_filenames: false
-              verbose: true
-    - repo: https://github.com/astral-sh/ruff-pre-commit
-      rev: v0.0.278
-      hooks:
-        - id: ruff
-          files: python/.*$
-    - repo: https://github.com/rapidsai/pre-commit-hooks
-      rev: v0.4.0
-      hooks:
-        - id: verify-copyright
-        - id: verify-alpha-spec
-          args: ["--fix", "--mode=release"]
-    - repo: https://github.com/rapidsai/dependency-file-generator
-      rev: v1.16.0
-      hooks:
-          - id: rapids-dependency-file-generator
-            args: ["--clean"]
-=======
   - repo: https://github.com/pre-commit/pre-commit-hooks
     rev: v5.0.0
     hooks:
@@ -170,6 +81,7 @@
     hooks:
     - id: verify-copyright
     - id: verify-alpha-spec
+      args: ["--fix", "--mode=release"]
   - repo: https://github.com/rapidsai/dependency-file-generator
     rev: v1.17.0
     hooks:
@@ -181,7 +93,6 @@
       - id: shellcheck
         args: ["--severity=warning"]
         files: ^ci/
->>>>>>> 17ba5ed8
 
 default_language_version:
   python: python3